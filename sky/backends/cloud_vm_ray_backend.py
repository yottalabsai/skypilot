"""Backend: runs on cloud virtual machines, managed by Ray."""
import copy
import enum
import inspect
import json
import math
import os
import pathlib
import re
import shlex
import signal
import subprocess
import sys
import tempfile
import textwrap
import threading
import time
import typing
from typing import (Any, Callable, Dict, Iterable, List, Optional, Set, Tuple,
                    Union)

import colorama
import yaml

import sky
from sky import backends
from sky import catalog
from sky import check as sky_check
from sky import cloud_stores
from sky import clouds
from sky import exceptions
from sky import global_user_state
from sky import jobs as managed_jobs
from sky import optimizer
from sky import provision as provision_lib
from sky import resources as resources_lib
from sky import sky_logging
from sky import skypilot_config
from sky import task as task_lib
from sky.backends import backend_utils
from sky.backends import wheel_utils
from sky.clouds import cloud as sky_cloud
from sky.clouds.utils import gcp_utils
from sky.data import data_utils
from sky.data import storage as storage_lib
from sky.provision import common as provision_common
from sky.provision import instance_setup
from sky.provision import metadata_utils
from sky.provision import provisioner
from sky.provision.kubernetes import utils as kubernetes_utils
from sky.server.requests import requests as requests_lib
from sky.skylet import autostop_lib
from sky.skylet import constants
from sky.skylet import job_lib
from sky.skylet import log_lib
from sky.usage import usage_lib
from sky.utils import accelerator_registry
from sky.utils import annotations
from sky.utils import cluster_utils
from sky.utils import command_runner
from sky.utils import common
from sky.utils import common_utils
from sky.utils import context_utils
from sky.utils import controller_utils
from sky.utils import env_options
from sky.utils import locks
from sky.utils import log_utils
from sky.utils import message_utils
from sky.utils import registry
from sky.utils import resources_utils
from sky.utils import rich_utils
from sky.utils import status_lib
from sky.utils import subprocess_utils
from sky.utils import timeline
from sky.utils import ux_utils
from sky.utils import volume as volume_lib

if typing.TYPE_CHECKING:
    from sky import dag

Path = str

SKY_REMOTE_APP_DIR = backend_utils.SKY_REMOTE_APP_DIR
SKY_REMOTE_WORKDIR = constants.SKY_REMOTE_WORKDIR

logger = sky_logging.init_logger(__name__)

_PATH_SIZE_MEGABYTES_WARN_THRESHOLD = 256

# Timeout (seconds) for provision progress: if in this duration no new nodes
# are launched, abort and failover.
_NODES_LAUNCHING_PROGRESS_TIMEOUT = {
    clouds.AWS: 90,
    clouds.Azure: 90,
    clouds.GCP: 240,
    clouds.Lambda: 300,
    clouds.IBM: 160,
    clouds.OCI: 300,
    clouds.Paperspace: 600,
    clouds.Kubernetes: 300,
    clouds.Vsphere: 240,
}

# Time gap between retries after failing to provision in all possible places.
# Used only if --retry-until-up is set.
_RETRY_UNTIL_UP_INIT_GAP_SECONDS = 30

# The maximum retry count for fetching IP address.
_FETCH_IP_MAX_ATTEMPTS = 3

# How many times to query the cloud provider to make sure instances are
# stopping/terminating, and how long to wait between each query.
_TEARDOWN_WAIT_MAX_ATTEMPTS = 10
_TEARDOWN_WAIT_BETWEEN_ATTEMPS_SECONDS = 1

_TEARDOWN_FAILURE_MESSAGE = (
    f'\n{colorama.Fore.RED}Failed to terminate '
    '{cluster_name}. {extra_reason}'
    'If you want to ignore this error and remove the cluster '
    'from the status table, use `sky down --purge`.'
    f'{colorama.Style.RESET_ALL}\n'
    '**** STDOUT ****\n'
    '{stdout}\n'
    '**** STDERR ****\n'
    '{stderr}')

_TEARDOWN_PURGE_WARNING = (
    f'{colorama.Fore.YELLOW}'
    'WARNING: Received non-zero exit code from {reason}. '
    'Make sure resources are manually deleted.\n'
    'Details: {details}'
    f'{colorama.Style.RESET_ALL}')

_RSYNC_NOT_FOUND_MESSAGE = (
    '`rsync` command is not found in the specified image. '
    'Please use an image with rsync installed.')

_TPU_NOT_FOUND_ERROR = 'ERROR: (gcloud.compute.tpus.delete) NOT_FOUND'

_MAX_RAY_UP_RETRY = 5

# Number of retries for getting zones.
_MAX_GET_ZONE_RETRY = 3

_JOB_ID_PATTERN = re.compile(r'Job ID: ([0-9]+)')
_LOG_DIR_PATTERN = re.compile(r'Log Dir: ([^ ]+)')

# Path to the monkey-patched ray up script.
# We don't do import then __file__ because that script needs to be filled in
# (so import would fail).
_RAY_UP_WITH_MONKEY_PATCHED_HASH_LAUNCH_CONF_PATH = (
    pathlib.Path(sky.__file__).resolve().parent / 'backends' /
    'monkey_patches' / 'monkey_patch_ray_up.py')

# The maximum size of a command line arguments is 128 KB, i.e. the command
# executed with /bin/sh should be less than 128KB.
# https://github.com/torvalds/linux/blob/master/include/uapi/linux/binfmts.h
#
# If a user have very long run or setup commands, the generated command may
# exceed the limit, as we directly include scripts in job submission commands.
# If the command is too long, we instead write it to a file, rsync and execute
# it.
#
# We use 100KB as a threshold to be safe for other arguments that
# might be added during ssh.
_MAX_INLINE_SCRIPT_LENGTH = 100 * 1024

_RESOURCES_UNAVAILABLE_LOG = (
    'Reasons for provision failures (for details, please check the log above):')


def _is_command_length_over_limit(command: str) -> bool:
    """Check if the length of the command exceeds the limit.

    We calculate the length of the command after quoting the command twice as
    when it is executed by the CommandRunner, the command will be quoted twice
    to ensure the correctness, which will add significant length to the command.
    """

    quoted_length = len(shlex.quote(shlex.quote(command)))
    return quoted_length > _MAX_INLINE_SCRIPT_LENGTH


def _get_cluster_config_template(cloud):
    cloud_to_template = {
        clouds.AWS: 'aws-ray.yml.j2',
        clouds.Azure: 'azure-ray.yml.j2',
        clouds.Cudo: 'cudo-ray.yml.j2',
        clouds.GCP: 'gcp-ray.yml.j2',
        clouds.Lambda: 'lambda-ray.yml.j2',
        clouds.IBM: 'ibm-ray.yml.j2',
        clouds.SCP: 'scp-ray.yml.j2',
        clouds.OCI: 'oci-ray.yml.j2',
        clouds.Paperspace: 'paperspace-ray.yml.j2',
        clouds.DO: 'do-ray.yml.j2',
        clouds.RunPod: 'runpod-ray.yml.j2',
        clouds.Kubernetes: 'kubernetes-ray.yml.j2',
        clouds.SSH: 'kubernetes-ray.yml.j2',
        clouds.Vsphere: 'vsphere-ray.yml.j2',
        clouds.Vast: 'vast-ray.yml.j2',
        clouds.Fluidstack: 'fluidstack-ray.yml.j2',
        clouds.Nebius: 'nebius-ray.yml.j2',
<<<<<<< HEAD
        clouds.Yotta: 'yotta-ray.yml.j2',
=======
        clouds.Hyperbolic: 'hyperbolic-ray.yml.j2'
>>>>>>> d9eb4443
    }
    return cloud_to_template[type(cloud)]


def write_ray_up_script_with_patched_launch_hash_fn(
    cluster_config_path: Optional[str],
    ray_up_kwargs: Dict[str, bool],
) -> str:
    """Writes a Python script that runs `ray up` with our launch hash func.

    Our patched launch hash has one difference from the non-patched version: it
    does not include any `ssh_proxy_command` under `auth` as part of the hash
    calculation.
    """
    with open(_RAY_UP_WITH_MONKEY_PATCHED_HASH_LAUNCH_CONF_PATH,
              'r',
              encoding='utf-8') as f:
        ray_up_no_restart_script = f.read().format(
            ray_yaml_path=repr(cluster_config_path),
            ray_up_kwargs=ray_up_kwargs)
    with tempfile.NamedTemporaryFile('w',
                                     prefix='skypilot_ray_up_',
                                     suffix='.py',
                                     delete=False) as f:
        f.write(ray_up_no_restart_script)
        logger.debug(f'`ray up` script: {f.name}')
    return f.name


class RayCodeGen:
    """Code generator of a Ray program that executes a sky.Task.

    Usage:

      >> codegen = RayCodegen()
      >> codegen.add_prologue()

      >> codegen.add_ray_task(...)
      >> codegen.add_ray_task(...)

      >> codegen.add_epilogue()
      >> code = codegen.build()
    """

    def __init__(self):
        # Code generated so far, to be joined via '\n'.
        self._code = []
        # Guard method calling order.
        self._has_prologue = False
        self._has_epilogue = False

        # For n nodes gang scheduling.
        self._has_gang_scheduling = False
        self._num_nodes = 0

        self._has_register_run_fn = False

        # job_id
        # Job ID is used to identify the job (also this generated code).
        # It is a int automatically generated by the DB on the cluster
        # and monotonically increasing starting from 1.
        # To generate the job ID, we use the following logic:
        #   code = job_lib.JobLibCodeGen.add_job(username,
        #                                              run_timestamp)
        #   job_id = get_output(run_on_cluster(code))
        self.job_id = None

    def add_prologue(self, job_id: int) -> None:
        assert not self._has_prologue, 'add_prologue() called twice?'
        self._has_prologue = True
        self.job_id = job_id
        # Should use 'auto' or 'ray://<internal_head_ip>:10001' rather than
        # 'ray://localhost:10001', or 'ray://127.0.0.1:10001', for public cloud.
        # Otherwise, ray will fail to get the placement group because of a bug
        # in ray job.
        ray_address = 'auto'
        self._code = [
            textwrap.dedent(f"""\
            import functools
            import getpass
            import hashlib
            import io
            import os
            import pathlib
            import selectors
            import shlex
            import subprocess
            import sys
            import tempfile
            import textwrap
            import time
            from typing import Dict, List, Optional, Tuple, Union

            # Set the environment variables to avoid deduplicating logs and
            # scheduler events. This should be set in driver code, since we are
            # not using `ray job submit` anymore, and the environment variables
            # from the ray cluster is not inherited.
            os.environ['RAY_DEDUP_LOGS'] = '0'
            os.environ['RAY_SCHEDULER_EVENTS'] = '0'

            import ray
            import ray.util as ray_util

            from sky.skylet import autostop_lib
            from sky.skylet import constants
            from sky.skylet import job_lib
            from sky.utils import log_utils
            from sky.utils import subprocess_utils

            SKY_REMOTE_WORKDIR = {constants.SKY_REMOTE_WORKDIR!r}

            kwargs = dict()
            # Only set the `_temp_dir` to SkyPilot's ray cluster directory when
            # the directory exists for backward compatibility for the VM
            # launched before #1790.
            if os.path.exists({constants.SKY_REMOTE_RAY_TEMPDIR!r}):
                kwargs['_temp_dir'] = {constants.SKY_REMOTE_RAY_TEMPDIR!r}
            ray.init(
                address={ray_address!r},
                namespace='__sky__{job_id}__',
                log_to_driver=True,
                **kwargs
            )
            def get_or_fail(futures, pg) -> List[int]:
                \"\"\"Wait for tasks, if any fails, cancel all unready.\"\"\"
                if not futures:
                    return []
                returncodes = [1] * len(futures)
                # Wait for 1 task to be ready.
                ready = []
                # Keep invoking ray.wait if ready is empty. This is because
                # ray.wait with timeout=None will only wait for 10**6 seconds,
                # which will cause tasks running for more than 12 days to return
                # before becoming ready.
                # (Such tasks are common in serving jobs.)
                # Reference: https://github.com/ray-project/ray/blob/ray-2.9.3/python/ray/_private/worker.py#L2845-L2846
                while not ready:
                    ready, unready = ray.wait(futures)
                idx = futures.index(ready[0])
                returncodes[idx] = ray.get(ready[0])
                while unready:
                    if returncodes[idx] != 0:
                        for task in unready:
                            # ray.cancel without force fails to kill tasks.
                            # We use force=True to kill unready tasks.
                            ray.cancel(task, force=True)
                            # Use SIGKILL=128+9 to indicate the task is forcely
                            # killed.
                            idx = futures.index(task)
                            returncodes[idx] = 137
                        break
                    ready, unready = ray.wait(unready)
                    idx = futures.index(ready[0])
                    returncodes[idx] = ray.get(ready[0])
                # Remove the placement group after all tasks are done, so that
                # the next job can be scheduled on the released resources
                # immediately.
                ray_util.remove_placement_group(pg)
                sys.stdout.flush()
                return returncodes

            run_fn = None
            futures = []
            """),
            # FIXME: This is a hack to make sure that the functions can be found
            # by ray.remote. This should be removed once we have a better way to
            # specify dependencies for ray.
            inspect.getsource(log_lib._ProcessingArgs),  # pylint: disable=protected-access
            inspect.getsource(log_lib._get_context),  # pylint: disable=protected-access
            inspect.getsource(log_lib._handle_io_stream),  # pylint: disable=protected-access
            inspect.getsource(log_lib.process_subprocess_stream),
            inspect.getsource(log_lib.run_with_log),
            inspect.getsource(log_lib.make_task_bash_script),
            inspect.getsource(log_lib.add_ray_env_vars),
            inspect.getsource(log_lib.run_bash_command_with_log),
            'run_bash_command_with_log = ray.remote(run_bash_command_with_log)',
        ]
        # Currently, the codegen program is/can only be submitted to the head
        # node, due to using job_lib for updating job statuses, and using
        # autostop_lib here.
        self._code.append(
            # Use hasattr to handle backward compatibility.
            # TODO(zongheng): remove in ~1-2 minor releases (currently 0.2.x).
            textwrap.dedent("""\
              if hasattr(autostop_lib, 'set_last_active_time_to_now'):
                  autostop_lib.set_last_active_time_to_now()
            """))
        self._code += [
            f'job_lib.set_status({job_id!r}, job_lib.JobStatus.PENDING)',
        ]

    def add_gang_scheduling_placement_group_and_setup(
        self,
        num_nodes: int,
        resources_dict: Dict[str, float],
        stable_cluster_internal_ips: List[str],
        env_vars: Dict[str, str],
        setup_cmd: Optional[str] = None,
        setup_log_path: Optional[str] = None,
    ) -> None:
        """Create the gang scheduling placement group for a Task.

        cluster_ips_sorted is used to ensure that the SKY_NODE_RANK environment
        variable is assigned in a deterministic order whenever a new task is
        added.
        """
        assert self._has_prologue, (
            'Call add_prologue() before '
            'add_gang_scheduling_placement_group_and_setup().')
        self._has_gang_scheduling = True
        self._num_nodes = num_nodes

        bundles = [copy.copy(resources_dict) for _ in range(num_nodes)]
        # Set CPU to avoid ray hanging the resources allocation
        # for remote functions, since the task will request 1 CPU
        # by default.
        task_cpu_demand = resources_dict.pop('CPU')

        if resources_dict:
            assert len(resources_dict) == 1, (
                'There can only be one type of accelerator per instance. '
                f'Found: {resources_dict}.')
            acc_name, acc_count = list(resources_dict.items())[0]
            gpu_dict = {'GPU': acc_count}
            # gpu_dict should be empty when the accelerator is not GPU.
            # TODO(zongheng,zhanghao): an alternative is to start the remote
            # cluster with custom resource 'GPU': <n> even if the accelerator(s)
            # are not GPU. We opt for the current solution for now.
            if accelerator_registry.is_schedulable_non_gpu_accelerator(
                    acc_name):
                gpu_dict = {}
            for bundle in bundles:
                bundle.update({
                    # Set the GPU to avoid ray hanging the resources allocation
                    **gpu_dict,
                })

        streaming_message = (
            f'{ux_utils.INDENT_LAST_SYMBOL}Job started. Streaming logs... '
            f'{colorama.Style.DIM}(Ctrl-C to exit log streaming; job will not '
            f'be killed){colorama.Style.RESET_ALL}')
        self._code += [
            textwrap.dedent(f"""\
                pg = ray_util.placement_group({json.dumps(bundles)}, 'STRICT_SPREAD')
                plural = 's' if {num_nodes} > 1 else ''
                node_str = f'{num_nodes} node{{plural}}'
                message = ('{ux_utils.INDENT_SYMBOL}{colorama.Style.DIM}'
                            'Waiting for task resources on '
                           f'{{node_str}}.{colorama.Style.RESET_ALL}')
                print(message, flush=True)
                # FIXME: This will print the error message from autoscaler if
                # it is waiting for other task to finish. We should hide the
                # error message.
                ray.get(pg.ready())
                print({streaming_message!r}, flush=True)
                """)
        ]

        job_id = self.job_id
        if setup_cmd is not None:
            setup_envs = env_vars.copy()
            setup_envs[constants.SKYPILOT_NUM_NODES] = str(num_nodes)
            self._code += [
                textwrap.dedent(f"""\
                setup_cmd = {setup_cmd!r}
                _SETUP_CPUS = 0.0001
                # The setup command will be run as a ray task with num_cpus=_SETUP_CPUS as the
                # requirement; this means Ray will set CUDA_VISIBLE_DEVICES to an empty string.
                # We unset it so that user setup command may properly use this env var.
                setup_cmd = 'unset CUDA_VISIBLE_DEVICES; ' + setup_cmd
                job_lib.set_status({job_id!r}, job_lib.JobStatus.SETTING_UP)

                # The schedule_step should be called after the job status is set to non-PENDING,
                # otherwise, the scheduler will think the current job is not submitted yet, and
                # skip the scheduling step.
                job_lib.scheduler.schedule_step()

                total_num_nodes = len(ray.nodes())
                setup_bundles = [{{"CPU": _SETUP_CPUS}} for _ in range(total_num_nodes)]
                setup_pg = ray.util.placement_group(setup_bundles, strategy='STRICT_SPREAD')
                setup_workers = [run_bash_command_with_log \\
                    .options(
                        name='setup',
                        num_cpus=_SETUP_CPUS,
                        scheduling_strategy=ray.util.scheduling_strategies.PlacementGroupSchedulingStrategy(
                            placement_group=setup_pg,
                            placement_group_bundle_index=i)
                    ) \\
                    .remote(
                        setup_cmd,
                        os.path.expanduser({setup_log_path!r}),
                        env_vars={setup_envs!r},
                        stream_logs=True,
                        with_ray=True,
                    ) for i in range(total_num_nodes)]
                setup_returncodes = get_or_fail(setup_workers, setup_pg)
                if sum(setup_returncodes) != 0:
                    job_lib.set_status({self.job_id!r}, job_lib.JobStatus.FAILED_SETUP)
                    # This waits for all streaming logs to finish.
                    time.sleep(1)
                    print('ERROR: {colorama.Fore.RED}Job {self.job_id}\\'s setup failed with '
                        'return code list:{colorama.Style.RESET_ALL}',
                        setup_returncodes,
                        flush=True)
                    # Need this to set the job status in ray job to be FAILED.
                    sys.exit(1)
                """)
            ]

        self._code.append(f'job_lib.set_job_started({self.job_id!r})')
        if setup_cmd is None:
            # Need to call schedule_step() to make sure the scheduler
            # schedule the next pending job.
            self._code.append('job_lib.scheduler.schedule_step()')

        # Export IP and node rank to the environment variables.
        self._code += [
            textwrap.dedent(f"""\
                @ray.remote
                def check_ip():
                    return ray.util.get_node_ip_address()
                gang_scheduling_id_to_ip = ray.get([
                    check_ip.options(
                            num_cpus={task_cpu_demand},
                            scheduling_strategy=ray.util.scheduling_strategies.PlacementGroupSchedulingStrategy(
                                placement_group=pg,
                                placement_group_bundle_index=i
                            )).remote()
                    for i in range(pg.bundle_count)
                ])

                cluster_ips_to_node_id = {{ip: i for i, ip in enumerate({stable_cluster_internal_ips!r})}}
                job_ip_rank_list = sorted(gang_scheduling_id_to_ip, key=cluster_ips_to_node_id.get)
                job_ip_rank_map = {{ip: i for i, ip in enumerate(job_ip_rank_list)}}
                job_ip_list_str = '\\n'.join(job_ip_rank_list)
                """),
        ]

    def register_run_fn(self, run_fn: str, run_fn_name: str) -> None:
        """Register the run function to be run on the remote cluster.

        Args:
            run_fn: The run function to be run on the remote cluster.
        """
        assert self._has_gang_scheduling, (
            'Call add_gang_scheduling_placement_group_and_setup() '
            'before register_run_fn().')
        assert not self._has_register_run_fn, (
            'register_run_fn() called twice?')
        self._has_register_run_fn = True

        self._code += [
            run_fn,
            f'run_fn = {run_fn_name}',
        ]

    def add_ray_task(self,
                     bash_script: Optional[str],
                     task_name: Optional[str],
                     ray_resources_dict: Dict[str, float],
                     log_dir: str,
                     env_vars: Optional[Dict[str, str]] = None,
                     gang_scheduling_id: int = 0) -> None:
        """Generates code for a ray remote task that runs a bash command."""
        assert self._has_gang_scheduling, (
            'Call add_gang_scheduling_placement_group_and_setup() before '
            'add_ray_task().')
        assert (not self._has_register_run_fn or
                bash_script is None), ('bash_script should '
                                       'be None when run_fn is registered.')
        task_cpu_demand = ray_resources_dict.pop('CPU')
        # Build remote_task.options(...)
        #   resources=...
        #   num_gpus=...
        options = []
        options.append(f'num_cpus={task_cpu_demand}')

        num_gpus = 0.0
        if ray_resources_dict:
            assert len(ray_resources_dict) == 1, (
                'There can only be one type of accelerator per instance. '
                f'Found: {ray_resources_dict}.')
            num_gpus = list(ray_resources_dict.values())[0]
            options.append(f'resources={json.dumps(ray_resources_dict)}')

            resources_key = list(ray_resources_dict.keys())[0]
            if not accelerator_registry.is_schedulable_non_gpu_accelerator(
                    resources_key):
                # `num_gpus` should be empty when the accelerator is not GPU.
                # FIXME: use a set of GPU types, instead of 'tpu' in the key.

                # Passing this ensures that the Ray remote task gets
                # CUDA_VISIBLE_DEVICES set correctly.  If not passed, that flag
                # would be force-set to empty by Ray.
                options.append(f'num_gpus={num_gpus}')
        options.append(
            'scheduling_strategy=ray.util.scheduling_strategies.PlacementGroupSchedulingStrategy('  # pylint: disable=line-too-long
            'placement_group=pg, '
            f'placement_group_bundle_index={gang_scheduling_id})')

        sky_env_vars_dict_str = [
            textwrap.dedent(f"""\
            sky_env_vars_dict = {{}}
            sky_env_vars_dict['{constants.SKYPILOT_NODE_IPS}'] = job_ip_list_str
            sky_env_vars_dict['{constants.SKYPILOT_NUM_NODES}'] = len(job_ip_rank_list)
            """)
        ]

        if env_vars is not None:
            sky_env_vars_dict_str.extend(f'sky_env_vars_dict[{k!r}] = {v!r}'
                                         for k, v in env_vars.items())
        sky_env_vars_dict_str = '\n'.join(sky_env_vars_dict_str)

        options_str = ', '.join(options)
        logger.debug('Added Task with options: '
                     f'{options_str}')
        # Script to block completion of a job until all storage mounted with
        # CACHED_MOUNT mode is uploaded to remote.
        rclone_flush_script = textwrap.dedent(f"""\

        if [ $(findmnt -t fuse.rclone --noheading | wc -l) -gt 0 ]; then
            flushed=0
            # extra second on top of --vfs-cache-poll-interval to
            # avoid race condition between rclone log line creation and this check.
            sleep 1
            while [ $flushed -eq 0 ]; do
                # sleep for the same interval as --vfs-cache-poll-interval
                sleep {constants.RCLONE_CACHE_REFRESH_INTERVAL}
                flushed=1
                for file in {constants.RCLONE_LOG_DIR}/*; do
                    exitcode=0
                    tac $file | grep "vfs cache: cleaned:" -m 1 | grep "in use 0, to upload 0, uploading 0" -q || exitcode=$?
                    if [ $exitcode -ne 0 ]; then
                        echo "skypilot: cached mount is still uploading to remote"
                        flushed=0
                        break
                    fi
                done
            done
            echo "skypilot: cached mount uploaded complete"
        fi""")
        self._code += [
            sky_env_vars_dict_str,
            textwrap.dedent(f"""\
        script = {bash_script!r}
        rclone_flush_script = {rclone_flush_script!r}
        if run_fn is not None:
            script = run_fn({gang_scheduling_id}, gang_scheduling_id_to_ip)

        if script is not None:
            script += rclone_flush_script
            sky_env_vars_dict['{constants.SKYPILOT_NUM_GPUS_PER_NODE}'] = {int(math.ceil(num_gpus))!r}

            ip = gang_scheduling_id_to_ip[{gang_scheduling_id!r}]
            rank = job_ip_rank_map[ip]

            if len(cluster_ips_to_node_id) == 1: # Single-node task on single-node cluter
                name_str = '{task_name},' if {task_name!r} != None else 'task,'
                log_path = os.path.expanduser(os.path.join({log_dir!r}, 'run.log'))
            else: # Single-node or multi-node task on multi-node cluster
                idx_in_cluster = cluster_ips_to_node_id[ip]
                if cluster_ips_to_node_id[ip] == 0:
                    node_name = 'head'
                else:
                    node_name = f'worker{{idx_in_cluster}}'
                name_str = f'{{node_name}}, rank={{rank}},'
                log_path = os.path.expanduser(os.path.join({log_dir!r}, f'{{rank}}-{{node_name}}.log'))
            sky_env_vars_dict['{constants.SKYPILOT_NODE_RANK}'] = rank

            sky_env_vars_dict['SKYPILOT_INTERNAL_JOB_ID'] = {self.job_id}

            futures.append(run_bash_command_with_log \\
                    .options(name=name_str, {options_str}) \\
                    .remote(
                        script,
                        log_path,
                        env_vars=sky_env_vars_dict,
                        stream_logs=True,
                        with_ray=True,
                    ))""")
        ]

    def add_epilogue(self) -> None:
        """Generates code that waits for all tasks, then exits."""
        assert self._has_prologue, 'Call add_prologue() before add_epilogue().'
        assert not self._has_epilogue, 'add_epilogue() called twice?'
        self._has_epilogue = True

        self._code += [
            textwrap.dedent(f"""\
            returncodes = get_or_fail(futures, pg)
            if sum(returncodes) != 0:
                job_lib.set_status({self.job_id!r}, job_lib.JobStatus.FAILED)
                # Schedule the next pending job immediately to make the job
                # scheduling more efficient.
                job_lib.scheduler.schedule_step()
                # This waits for all streaming logs to finish.
                time.sleep(0.5)
                reason = ''
                # 139 is the return code of SIGSEGV, i.e. Segmentation Fault.
                if any(r == 139 for r in returncodes):
                    reason = '(likely due to Segmentation Fault)'
                if any(r == 137 for r in returncodes):
                    # Find the first non-137 return code
                    non_137 = next(r for r in returncodes if r != 137)
                    reason = f'(A Worker failed with return code {{non_137}}, SkyPilot cleaned up the processes on other nodes with return code 137)'
                print('ERROR: {colorama.Fore.RED}Job {self.job_id} failed with '
                      'return code list:{colorama.Style.RESET_ALL}',
                      returncodes,
                      reason,
                      flush=True)
                # Need this to set the job status in ray job to be FAILED.
                sys.exit(1)
            else:
                job_lib.set_status({self.job_id!r}, job_lib.JobStatus.SUCCEEDED)
                # Schedule the next pending job immediately to make the job
                # scheduling more efficient.
                job_lib.scheduler.schedule_step()
                # This waits for all streaming logs to finish.
                time.sleep(0.5)
            """)
        ]

    def build(self) -> str:
        """Returns the entire generated program."""
        assert self._has_epilogue, 'Call add_epilogue() before build().'
        return '\n'.join(self._code)


class GangSchedulingStatus(enum.Enum):
    """Enum for gang scheduling status."""
    CLUSTER_READY = 0
    GANG_FAILED = 1
    HEAD_FAILED = 2


def _add_to_blocked_resources(blocked_resources: Set['resources_lib.Resources'],
                              resources: 'resources_lib.Resources') -> None:
    # If the resources is already blocked by blocked_resources, we don't need to
    # add it again to avoid duplicated entries.
    for r in blocked_resources:
        if resources.should_be_blocked_by(r):
            return
    blocked_resources.add(resources)


class FailoverCloudErrorHandlerV1:
    """Handles errors during provisioning and updates the blocked_resources.

    Deprecated: Newly added cloud should use the FailoverCloudErrorHandlerV2,
    which is more robust by parsing the errors raised by the cloud's API in a
    more structured way, instead of directly based on the stdout and stderr.
    """

    @staticmethod
    def _handle_errors(stdout: str, stderr: str,
                       is_error_str_known: Callable[[str], bool]) -> List[str]:
        stdout_splits = stdout.split('\n')
        stderr_splits = stderr.split('\n')
        errors = [
            s.strip()
            for s in stdout_splits + stderr_splits
            if is_error_str_known(s.strip())
        ]
        if errors:
            return errors
        if 'rsync: command not found' in stderr:
            with ux_utils.print_exception_no_traceback():
                e = RuntimeError(_RSYNC_NOT_FOUND_MESSAGE)
                setattr(e, 'detailed_reason',
                        f'stdout: {stdout}\nstderr: {stderr}')
                raise e
        detailed_reason = textwrap.dedent(f"""\
        ====== stdout ======
        {stdout}
        ====== stderr ======
        {stderr}
        """)
        logger.info('====== stdout ======')
        print(stdout)
        logger.info('====== stderr ======')
        print(stderr)
        with ux_utils.print_exception_no_traceback():
            e = RuntimeError('Errors occurred during provision; '
                             'check logs above.')
            setattr(e, 'detailed_reason', detailed_reason)
            raise e

    @staticmethod
    def _ibm_handler(blocked_resources: Set['resources_lib.Resources'],
                     launchable_resources: 'resources_lib.Resources',
                     region: 'clouds.Region',
                     zones: Optional[List['clouds.Zone']], stdout: str,
                     stderr: str):

        errors = FailoverCloudErrorHandlerV1._handle_errors(
            stdout, stderr,
            lambda x: 'ERR' in x.strip() or 'PANIC' in x.strip())

        logger.warning(f'Got error(s) on IBM cluster, in {region.name}:')
        messages = '\n\t'.join(errors)
        style = colorama.Style
        logger.warning(f'{style.DIM}\t{messages}{style.RESET_ALL}')

        for zone in zones:  # type: ignore[union-attr]
            _add_to_blocked_resources(blocked_resources,
                                      launchable_resources.copy(zone=zone.name))

    @staticmethod
    def update_blocklist_on_error(
            blocked_resources: Set['resources_lib.Resources'],
            launchable_resources: 'resources_lib.Resources',
            region: 'clouds.Region', zones: Optional[List['clouds.Zone']],
            stdout: Optional[str], stderr: Optional[str]) -> bool:
        """Handles cloud-specific errors and updates the block list.

        This parses textual stdout/stderr because we don't directly use the
        underlying clouds' SDKs.  If we did that, we could catch proper
        exceptions instead.

        Returns:
          definitely_no_nodes_launched: bool, True if definitely no nodes
            launched (e.g., due to VPC errors we have never sent the provision
            request), False otherwise.
        """
        assert launchable_resources.region == region.name, (
            launchable_resources, region)
        if stdout is None:
            # Gang scheduling failure (head node is definitely up, but some
            # workers' provisioning failed).  Simply block the zones.
            assert stderr is None, stderr
            if zones is not None:
                for zone in zones:
                    _add_to_blocked_resources(
                        blocked_resources,
                        launchable_resources.copy(zone=zone.name))
            return False  # definitely_no_nodes_launched
        assert stdout is not None and stderr is not None, (stdout, stderr)

        # TODO(zongheng): refactor into Cloud interface?
        cloud = launchable_resources.cloud
        handler = getattr(FailoverCloudErrorHandlerV1,
                          f'_{str(cloud).lower()}_handler')
        if handler is None:
            raise NotImplementedError(
                f'Cloud {cloud} unknown, or has not added '
                'support for parsing and handling provision failures. '
                'Please implement a handler in FailoverCloudErrorHandlerV1 when'
                'ray-autoscaler-based provisioner is used for the cloud.')
        handler(blocked_resources, launchable_resources, region, zones, stdout,
                stderr)

        stdout_splits = stdout.split('\n')
        stderr_splits = stderr.split('\n')
        # Determining whether head node launch *may* have been requested based
        # on outputs is tricky. We are conservative here by choosing an "early
        # enough" output line in the following:
        # https://github.com/ray-project/ray/blob/03b6bc7b5a305877501110ec04710a9c57011479/python/ray/autoscaler/_private/commands.py#L704-L737  # pylint: disable=line-too-long
        # This is okay, because we mainly want to use the return value of this
        # func to skip cleaning up never-launched clusters that encountered VPC
        # errors; their launch should not have printed any such outputs.
        head_node_launch_may_have_been_requested = any(
            'Acquiring an up-to-date head node' in line
            for line in stdout_splits + stderr_splits)
        # If head node request has definitely not been sent (this happens when
        # there are errors during node provider "bootstrapping", e.g.,
        # VPC-not-found errors), then definitely no nodes are launched.
        definitely_no_nodes_launched = (
            not head_node_launch_may_have_been_requested)

        return definitely_no_nodes_launched


class FailoverCloudErrorHandlerV2:
    """Handles errors during provisioning and updates the blocked_resources.

    This is a more robust version of FailoverCloudErrorHandlerV1. V2 parses
    the errors raised by the cloud's API using the exception, instead of the
    stdout and stderr.
    """

    @staticmethod
    def _azure_handler(blocked_resources: Set['resources_lib.Resources'],
                       launchable_resources: 'resources_lib.Resources',
                       region: 'clouds.Region', zones: List['clouds.Zone'],
                       err: Exception):
        del region, zones  # Unused.
        if '(ReadOnlyDisabledSubscription)' in str(err):
            logger.info(
                f'{colorama.Style.DIM}Azure subscription is read-only. '
                'Skip provisioning on Azure. Please check the subscription set '
                'with az account set -s <subscription_id>.'
                f'{colorama.Style.RESET_ALL}')
            _add_to_blocked_resources(
                blocked_resources,
                resources_lib.Resources(cloud=clouds.Azure()))
        elif 'ClientAuthenticationError' in str(err):
            _add_to_blocked_resources(
                blocked_resources,
                resources_lib.Resources(cloud=clouds.Azure()))
        else:
            _add_to_blocked_resources(blocked_resources,
                                      launchable_resources.copy(zone=None))

    @staticmethod
    def _gcp_handler(blocked_resources: Set['resources_lib.Resources'],
                     launchable_resources: 'resources_lib.Resources',
                     region: 'clouds.Region', zones: List['clouds.Zone'],
                     err: Exception):
        assert zones and len(zones) == 1, zones
        zone = zones[0]

        if not isinstance(err, provision_common.ProvisionerError):
            logger.warning(f'{colorama.Style.DIM}Got an unparsed error: {err}; '
                           f'blocking resources by its zone {zone.name}'
                           f'{colorama.Style.RESET_ALL}')
            _add_to_blocked_resources(blocked_resources,
                                      launchable_resources.copy(zone=zone.name))
            return
        errors = err.errors

        for e in errors:
            code = e['code']
            message = e['message']

            if code in ('QUOTA_EXCEEDED', 'quotaExceeded'):
                if '\'GPUS_ALL_REGIONS\' exceeded' in message:
                    # Global quota.  All regions in GCP will fail.  Ex:
                    # Quota 'GPUS_ALL_REGIONS' exceeded.  Limit: 1.0
                    # globally.
                    # This skip is only correct if we implement "first
                    # retry the region/zone of an existing cluster with the
                    # same name" correctly.
                    _add_to_blocked_resources(
                        blocked_resources,
                        launchable_resources.copy(region=None, zone=None))
                else:
                    # Per region.  Ex: Quota 'CPUS' exceeded.  Limit: 24.0
                    # in region us-west1.
                    _add_to_blocked_resources(
                        blocked_resources, launchable_resources.copy(zone=None))
            elif code in [
                    'ZONE_RESOURCE_POOL_EXHAUSTED',
                    'ZONE_RESOURCE_POOL_EXHAUSTED_WITH_DETAILS',
                    'UNSUPPORTED_OPERATION',
                    'insufficientCapacity',
            ]:  # Per zone.
                # Return codes can be found at https://cloud.google.com/compute/docs/troubleshooting/troubleshooting-vm-creation # pylint: disable=line-too-long
                # However, UNSUPPORTED_OPERATION is observed empirically
                # when VM is preempted during creation.  This seems to be
                # not documented by GCP.
                _add_to_blocked_resources(
                    blocked_resources,
                    launchable_resources.copy(zone=zone.name))
            elif code in ['RESOURCE_NOT_READY']:
                # This code is returned when the VM is still STOPPING.
                _add_to_blocked_resources(
                    blocked_resources,
                    launchable_resources.copy(zone=zone.name))
            elif code in ['RESOURCE_OPERATION_RATE_EXCEEDED']:
                # This code can happen when the VM is being created with a
                # machine image, and the VM and the machine image are on
                # different zones. We already have the retry when calling the
                # insert API, but if it still fails, we should block the zone
                # to avoid infinite retry.
                _add_to_blocked_resources(
                    blocked_resources,
                    launchable_resources.copy(zone=zone.name))
            elif code in [3, 8, 9]:
                # Error code 3 means TPU is preempted during creation.
                # Example:
                # {'code': 3, 'message': 'Cloud TPU received a bad request. update is not supported while in state PREEMPTED [EID: 0x73013519f5b7feb2]'} # pylint: disable=line-too-long
                # Error code 8 means TPU resources is out of
                # capacity. Example:
                # {'code': 8, 'message': 'There is no more capacity in the zone "europe-west4-a"; you can try in another zone where Cloud TPU Nodes are offered (see https://cloud.google.com/tpu/docs/regions) [EID: 0x1bc8f9d790be9142]'} # pylint: disable=line-too-long
                # Error code 9 means TPU resources is insufficient reserved
                # capacity. Example:
                # {'code': 9, 'message': 'Insufficient reserved capacity. Contact customer support to increase your reservation. [EID: 0x2f8bc266e74261a]'} # pylint: disable=line-too-long
                _add_to_blocked_resources(
                    blocked_resources,
                    launchable_resources.copy(zone=zone.name))
            elif code == 'RESOURCE_NOT_FOUND':
                # https://github.com/skypilot-org/skypilot/issues/1797
                # In the inner provision loop we have used retries to
                # recover but failed. This indicates this zone is most
                # likely out of capacity. The provision loop will terminate
                # any potentially live VMs before moving onto the next
                # zone.
                _add_to_blocked_resources(
                    blocked_resources,
                    launchable_resources.copy(zone=zone.name))
            elif code == 'VPC_NOT_FOUND':
                # User has specified a VPC that does not exist. On GCP, VPC is
                # global. So we skip the entire cloud.
                _add_to_blocked_resources(
                    blocked_resources,
                    launchable_resources.copy(region=None, zone=None))
            elif code == 'SUBNET_NOT_FOUND_FOR_VPC':
                if (launchable_resources.accelerators is not None and any(
                        acc.lower().startswith('tpu-v4')
                        for acc in launchable_resources.accelerators.keys()) and
                        region.name == 'us-central2'):
                    # us-central2 is a TPU v4 only region. The subnet for
                    # this region may not exist when the user does not have
                    # the TPU v4 quota. We should skip this region.
                    logger.warning('Please check if you have TPU v4 quotas '
                                   f'in {region.name}.')
                _add_to_blocked_resources(
                    blocked_resources,
                    launchable_resources.copy(region=region.name, zone=None))
            elif code == 'type.googleapis.com/google.rpc.QuotaFailure':
                # TPU VM pod specific error.
                if 'in region' in message:
                    # Example:
                    # "Quota 'TPUV2sPreemptiblePodPerProjectPerRegionForTPUAPI'
                    # exhausted. Limit 32 in region europe-west4"
                    _add_to_blocked_resources(
                        blocked_resources,
                        launchable_resources.copy(region=region.name,
                                                  zone=None))
                elif 'in zone' in message:
                    # Example:
                    # "Quota 'TPUV2sPreemptiblePodPerProjectPerZoneForTPUAPI'
                    # exhausted. Limit 32 in zone europe-west4-a"
                    _add_to_blocked_resources(
                        blocked_resources,
                        launchable_resources.copy(zone=zone.name))

            elif 'Requested disk size cannot be smaller than the image size' in message:
                logger.info('Skipping all regions due to disk size issue.')
                _add_to_blocked_resources(
                    blocked_resources,
                    launchable_resources.copy(region=None, zone=None))
            elif 'Policy update access denied.' in message or code == 'IAM_PERMISSION_DENIED':
                logger.info(
                    'Skipping all regions due to service account not '
                    'having the required permissions and the user '
                    'account does not have enough permission to '
                    'update it. Please contact your administrator and '
                    'check out: https://docs.skypilot.co/en/latest/cloud-setup/cloud-permissions/gcp.html\n'  # pylint: disable=line-too-long
                    f'Details: {message}')
                _add_to_blocked_resources(
                    blocked_resources,
                    launchable_resources.copy(region=None, zone=None))
            elif 'is not found or access is unauthorized' in message:
                # Parse HttpError for unauthorized regions. Example:
                # googleapiclient.errors.HttpError: <HttpError 403 when requesting ... returned "Location us-east1-d is not found or access is unauthorized.". # pylint: disable=line-too-long
                # Details: "Location us-east1-d is not found or access is
                # unauthorized.">
                _add_to_blocked_resources(
                    blocked_resources,
                    launchable_resources.copy(zone=zone.name))
            else:
                logger.debug('Got unparsed error blocking resources by zone: '
                             f'{e}.')
                _add_to_blocked_resources(
                    blocked_resources,
                    launchable_resources.copy(zone=zone.name))

    @staticmethod
    def _lambda_handler(blocked_resources: Set['resources_lib.Resources'],
                        launchable_resources: 'resources_lib.Resources',
                        region: 'clouds.Region',
                        zones: Optional[List['clouds.Zone']], error: Exception):
        output = str(error)
        # Sometimes, lambda cloud error will list available regions.
        if output.find('Regions with capacity available:') != -1:
            for r in catalog.regions('lambda'):
                if output.find(r.name) == -1:
                    _add_to_blocked_resources(
                        blocked_resources,
                        launchable_resources.copy(region=r.name, zone=None))
        else:
            FailoverCloudErrorHandlerV2._default_handler(
                blocked_resources, launchable_resources, region, zones, error)

    @staticmethod
    def _aws_handler(blocked_resources: Set['resources_lib.Resources'],
                     launchable_resources: 'resources_lib.Resources',
                     region: 'clouds.Region',
                     zones: Optional[List['clouds.Zone']],
                     error: Exception) -> None:
        logger.info(f'AWS handler error: {error}')
        # Block AWS if the credential has expired.
        if isinstance(error, exceptions.InvalidCloudCredentials):
            _add_to_blocked_resources(
                blocked_resources, resources_lib.Resources(cloud=clouds.AWS()))
        else:
            FailoverCloudErrorHandlerV2._default_handler(
                blocked_resources, launchable_resources, region, zones, error)

    @staticmethod
    def _scp_handler(blocked_resources: Set['resources_lib.Resources'],
                     launchable_resources: 'resources_lib.Resources',
                     region: 'clouds.Region',
                     zones: Optional[List['clouds.Zone']],
                     error: Exception) -> None:
        logger.info(f'SCP handler error: {error}')
        # Block SCP if the credential has expired.
        if isinstance(error, exceptions.InvalidCloudCredentials):
            _add_to_blocked_resources(
                blocked_resources, resources_lib.Resources(cloud=clouds.SCP()))
        else:
            FailoverCloudErrorHandlerV2._default_handler(
                blocked_resources, launchable_resources, region, zones, error)

    @staticmethod
    def _default_handler(blocked_resources: Set['resources_lib.Resources'],
                         launchable_resources: 'resources_lib.Resources',
                         region: 'clouds.Region',
                         zones: Optional[List['clouds.Zone']],
                         error: Exception) -> None:
        """Handles cloud-specific errors and updates the block list."""
        del region  # Unused.
        logger.debug(
            f'Got error(s) in {launchable_resources.cloud}:'
            f'{common_utils.format_exception(error, use_bracket=True)}')
        if zones is None:
            _add_to_blocked_resources(blocked_resources,
                                      launchable_resources.copy(zone=None))
        else:
            for zone in zones:
                _add_to_blocked_resources(
                    blocked_resources,
                    launchable_resources.copy(zone=zone.name))

    @staticmethod
    def update_blocklist_on_error(
            blocked_resources: Set['resources_lib.Resources'],
            launchable_resources: 'resources_lib.Resources',
            region: 'clouds.Region', zones: Optional[List['clouds.Zone']],
            error: Exception) -> None:
        """Handles cloud-specific errors and updates the block list."""
        cloud = launchable_resources.cloud
        handler = getattr(FailoverCloudErrorHandlerV2,
                          f'_{str(cloud).lower()}_handler',
                          FailoverCloudErrorHandlerV2._default_handler)
        handler(blocked_resources, launchable_resources, region, zones, error)


class RetryingVmProvisioner(object):
    """A provisioner that retries different cloud/regions/zones."""

    class ToProvisionConfig:
        """Resources to be provisioned."""

        def __init__(
            self,
            cluster_name: str,
            resources: resources_lib.Resources,
            num_nodes: int,
            prev_cluster_status: Optional[status_lib.ClusterStatus],
            prev_handle: Optional['CloudVmRayResourceHandle'],
            prev_cluster_ever_up: bool,
            prev_config_hash: Optional[str],
        ) -> None:
            assert cluster_name is not None, 'cluster_name must be specified.'
            self.cluster_name = cluster_name
            self.resources = resources
            self.num_nodes = num_nodes
            self.prev_cluster_status = prev_cluster_status
            self.prev_handle = prev_handle
            self.prev_cluster_ever_up = prev_cluster_ever_up
            self.prev_config_hash = prev_config_hash

    def __init__(self,
                 log_dir: str,
                 dag: 'dag.Dag',
                 optimize_target: 'common.OptimizeTarget',
                 requested_features: Set[clouds.CloudImplementationFeatures],
                 local_wheel_path: pathlib.Path,
                 wheel_hash: str,
                 blocked_resources: Optional[Iterable[
                     resources_lib.Resources]] = None):
        self._blocked_resources: Set[resources_lib.Resources] = set()
        if blocked_resources:
            # blocked_resources is not None and not empty.
            self._blocked_resources.update(blocked_resources)

        self.log_dir = os.path.expanduser(log_dir)
        self._dag = dag
        self._optimize_target = optimize_target
        self._requested_features = requested_features
        self._local_wheel_path = local_wheel_path
        self._wheel_hash = wheel_hash

    def _yield_zones(
            self, to_provision: resources_lib.Resources, num_nodes: int,
            cluster_name: str,
            prev_cluster_status: Optional[status_lib.ClusterStatus],
            prev_cluster_ever_up: bool
    ) -> Iterable[Optional[List[clouds.Zone]]]:
        """Yield zones within the given region to try for provisioning.

        Yields:
            Zones to try for provisioning within the given to_provision.region.
              - None means the cloud does not support zones, but the region does
                offer the requested resources (so the outer loop should issue a
                request to that region).
              - Non-empty list means the cloud supports zones, and the zones
                do offer the requested resources. If a list is yielded, it is
                guaranteed to be non-empty.
              - Nothing yielded means the region does not offer the requested
                resources.
        """
        assert (to_provision.cloud is not None and
                to_provision.region is not None and to_provision.instance_type
                is not None), (to_provision,
                               'cloud, region and instance_type must have been '
                               'set by optimizer')
        cloud = to_provision.cloud
        region = clouds.Region(to_provision.region)
        zones = None

        def _get_previously_launched_zones() -> Optional[List[clouds.Zone]]:
            # When the cluster exists, the to_provision should have been set
            # to the previous cluster's resources.
            zones = [
                clouds.Zone(name=to_provision.zone),
            ] if to_provision.zone is not None else None
            if zones is None:
                # Reuse the zone field in the ray yaml as the
                # prev_resources.zone field may not be set before the previous
                # cluster is launched.
                handle = global_user_state.get_handle_from_cluster_name(
                    cluster_name)
                assert isinstance(handle, CloudVmRayResourceHandle), (
                    'handle should be CloudVmRayResourceHandle (found: '
                    f'{type(handle)}) {cluster_name!r}')
                config = global_user_state.get_cluster_yaml_dict(
                    handle.cluster_yaml)
                # This is for the case when the zone field is not set in the
                # launched resources in a previous launch (e.g., ctrl-c during
                # launch and multi-node cluster before PR #1700).
                zones_str = config.get('provider', {}).get('availability_zone')
                if zones_str is not None:
                    zones = [
                        clouds.Zone(name=zone) for zone in zones_str.split(',')
                    ]
            return zones

        if prev_cluster_status is not None:
            # If the cluster is previously launched, we should relaunch in the
            # same region and zone.
            zones = _get_previously_launched_zones()

            if prev_cluster_status != status_lib.ClusterStatus.UP:
                logger.info(
                    f'{colorama.Style.DIM}Cluster {cluster_name!r} (status: '
                    f'{prev_cluster_status.value}) was previously in '
                    f'{cloud} ({region.name}). Restarting.'
                    f'{colorama.Style.RESET_ALL}')
            yield zones

            # If it reaches here: the cluster status in the database gets
            # set to either STOPPED or None, since a launch request was issued
            # but failed, and the provisioning loop (_retry_zones()) stopped the
            # cluster if `cluster_ever_up` is True; or terminated the cluster
            # otherwise.
            if prev_cluster_ever_up:
                message = (f'Failed to launch cluster {cluster_name!r} '
                           f'(previous status: {prev_cluster_status.value}). '
                           'To retry launching the cluster, run: '
                           f'sky start {cluster_name}')
                with ux_utils.print_exception_no_traceback():
                    raise exceptions.ResourcesUnavailableError(message,
                                                               no_failover=True)

            assert (prev_cluster_status == status_lib.ClusterStatus.INIT
                   ), prev_cluster_status
            message = (f'Failed to launch cluster {cluster_name!r} '
                       f'(previous status: {prev_cluster_status.value}) '
                       f'with the original resources: {to_provision}.')
            # We attempted re-launching a previously INIT cluster with the
            # same cloud/region/resources, but failed. Here no_failover=False,
            # so we will retry provisioning it with the current requested
            # resources in the outer loop.
            #
            # This condition can be triggered for previously INIT cluster by
            # (1) launch, after answering prompt immediately ctrl-c;
            # (2) launch again.
            # After (1), the cluster exists with INIT, and may or may not be
            # live.  And if it hits here, it's definitely not alive (because
            # step (2) failed).  Hence it's ok to retry with different
            # cloud/region and with current resources.
            with ux_utils.print_exception_no_traceback():
                raise exceptions.ResourcesUnavailableError(message)

        # If it reaches here, it means the cluster did not exist, as all the
        # cases when the cluster exists have been handled above (either the
        # provision succeeded in the caller and no need to retry, or this
        # function raised an ResourcesUnavailableError).
        for zones in cloud.zones_provision_loop(
                region=to_provision.region,
                num_nodes=num_nodes,
                instance_type=to_provision.instance_type,
                accelerators=to_provision.accelerators,
                use_spot=to_provision.use_spot,
        ):
            if zones is None:
                yield None
            else:
                assert zones, (
                    'Either None or a non-empty list of zones should '
                    'be yielded')
                # Only retry requested region/zones or all if not specified.
                zone_names = [zone.name for zone in zones]
                if not to_provision.valid_on_region_zones(
                        region.name, zone_names):
                    continue
                if to_provision.zone is not None:
                    zones = [clouds.Zone(name=to_provision.zone)]
                yield zones

    def _retry_zones(
        self,
        to_provision: resources_lib.Resources,
        num_nodes: int,
        requested_resources: Set[resources_lib.Resources],
        dryrun: bool,
        stream_logs: bool,
        cluster_name: str,
        cloud_user_identity: Optional[List[str]],
        prev_cluster_status: Optional[status_lib.ClusterStatus],
        prev_handle: Optional['CloudVmRayResourceHandle'],
        prev_cluster_ever_up: bool,
        skip_if_config_hash_matches: Optional[str],
        volume_mounts: Optional[List[volume_lib.VolumeMount]],
    ) -> Dict[str, Any]:
        """The provision retry loop.

        Returns a config_dict with the following fields:
        All fields from backend_utils.write_cluster_config(). See its
          docstring.
        - 'provisioning_skipped': True if provisioning was short-circuited
          by skip_if_config_hash_matches, False otherwise.
        - 'handle': The provisioned cluster handle.
        - 'provision_record': (Only if using the new skypilot provisioner) The
          record returned by provisioner.bulk_provision().
        - 'resources_vars': (Only if using the new skypilot provisioner) The
          resources variables given by make_deploy_resources_variables().
        """
        # Get log_path name
        log_path = os.path.join(self.log_dir, 'provision.log')
        log_abs_path = os.path.abspath(log_path)
        if not dryrun:
            os.makedirs(os.path.expanduser(self.log_dir), exist_ok=True)
            os.system(f'touch {log_path}')
        rich_utils.force_update_status(
            ux_utils.spinner_message('Launching', log_path))

        # Get previous cluster status
        cluster_exists = prev_cluster_status is not None

        to_provision = to_provision.assert_launchable()

        assert to_provision.region is not None, (
            to_provision, 'region should have been set by the optimizer.')
        region = clouds.Region(to_provision.region)

        # Optimization - check if user has non-zero quota for
        # the instance type in the target region. If not, fail early
        # instead of trying to provision and failing later.
        try:
            need_provision = to_provision.cloud.check_quota_available(
                to_provision)

        except Exception as e:  # pylint: disable=broad-except
            need_provision = True
            logger.info(f'Error occurred when trying to check quota. '
                        f'Proceeding assuming quotas are available. Error: '
                        f'{common_utils.format_exception(e, use_bracket=True)}')

        if not need_provision:
            # if quota is found to be zero, raise exception and skip to
            # the next region
            if to_provision.use_spot:
                instance_descriptor = 'spot'
            else:
                instance_descriptor = 'on-demand'
            raise exceptions.ResourcesUnavailableError(
                f'{colorama.Fore.YELLOW}Found no quota for '
                f'{to_provision.instance_type} {instance_descriptor} '
                f'instances in region {to_provision.region} '
                f'in {to_provision.cloud}. '
                f'{colorama.Style.RESET_ALL}'
                f'To request quotas, check the instruction: '
                f'https://docs.skypilot.co/en/latest/cloud-setup/quota.html.')

        for zones in self._yield_zones(to_provision, num_nodes, cluster_name,
                                       prev_cluster_status,
                                       prev_cluster_ever_up):
            # Filter out zones that are blocked, if any.
            # This optimize the provision loop by skipping zones that are
            # indicated to be unavailable from previous provision attempts.
            # It can happen for the provisioning on GCP, as the
            # yield_region_zones will return zones from a region one by one,
            # but the optimizer that does the filtering will not be involved
            # until the next region.
            if zones is not None:
                remaining_unblocked_zones = copy.deepcopy(zones)
                for zone in zones:
                    for blocked_resources in self._blocked_resources:
                        if to_provision.copy(
                                region=region.name,
                                zone=zone.name).should_be_blocked_by(
                                    blocked_resources):
                            remaining_unblocked_zones.remove(zone)
                            break
                if not remaining_unblocked_zones:
                    # Skip the region if all zones are blocked.
                    continue
                zones = remaining_unblocked_zones

            if zones is None:
                # For clouds that don't have a zone concept or cloud
                # provisioners that do not support zone-based provisioning
                # (e.g., Azure, Lambda).
                zone_str = ''
            else:
                zone_str = ','.join(z.name for z in zones)
                zone_str = f' ({zone_str})'
            try:
                config_dict = backend_utils.write_cluster_config(
                    to_provision,
                    num_nodes,
                    _get_cluster_config_template(to_provision.cloud),
                    cluster_name,
                    self._local_wheel_path,
                    self._wheel_hash,
                    region=region,
                    zones=zones,
                    dryrun=dryrun,
                    keep_launch_fields_in_existing_config=cluster_exists,
                    volume_mounts=volume_mounts,
                )
            except exceptions.ResourcesUnavailableError as e:
                # Failed due to catalog issue, e.g. image not found, or
                # GPUs are requested in a Kubernetes cluster but the cluster
                # does not have nodes labeled with GPU types.
                logger.info(f'{e}')
                continue
            except exceptions.InvalidCloudCredentials as e:
                # Failed due to invalid cloud credentials.
                logger.warning(f'{common_utils.format_exception(e)}')
                # We should block the entire cloud for invalid cloud credentials
                _add_to_blocked_resources(
                    self._blocked_resources,
                    to_provision.copy(region=None, zone=None))
                raise exceptions.ResourcesUnavailableError(
                    f'Failed to provision on cloud {to_provision.cloud} due to '
                    f'invalid cloud credentials: '
                    f'{common_utils.format_exception(e)}')
            except exceptions.InvalidCloudConfigs as e:
                # Failed due to invalid user configs in ~/.sky/config.yaml.
                logger.warning(f'{common_utils.format_exception(e)}')
                # We should block the entire cloud if the user config is
                # invalid.
                _add_to_blocked_resources(
                    self._blocked_resources,
                    to_provision.copy(region=None, zone=None))
                raise exceptions.ResourcesUnavailableError(
                    f'Failed to provision on cloud {to_provision.cloud} due to '
                    f'invalid cloud config: {common_utils.format_exception(e)}')

            if ('config_hash' in config_dict and
                    skip_if_config_hash_matches == config_dict['config_hash']):
                logger.debug('Skipping provisioning of cluster with matching '
                             'config hash.')
                config_dict['provisioning_skipped'] = True
                return config_dict
            config_dict['provisioning_skipped'] = False

            if dryrun:
                return config_dict

            cluster_config_file = config_dict['ray']

            launched_resources = to_provision.copy(region=region.name)
            if zones and len(zones) == 1:
                launched_resources = launched_resources.copy(zone=zones[0].name)

            prev_cluster_ips, prev_ssh_ports, prev_cluster_info = (None, None,
                                                                   None)
            if prev_handle is not None:
                prev_cluster_ips = prev_handle.stable_internal_external_ips
                prev_ssh_ports = prev_handle.stable_ssh_ports
                prev_cluster_info = prev_handle.cached_cluster_info
            # Record early, so if anything goes wrong, 'sky status' will show
            # the cluster name and users can appropriately 'sky down'.  It also
            # means a second 'sky launch -c <name>' will attempt to reuse.
            handle = CloudVmRayResourceHandle(
                cluster_name=cluster_name,
                # Backward compatibility will be guaranteed by the underlying
                # backend_utils.write_cluster_config, which gets the cluster
                # name on cloud from the ray yaml file, if the previous cluster
                # exists.
                cluster_name_on_cloud=config_dict['cluster_name_on_cloud'],
                cluster_yaml=cluster_config_file,
                launched_nodes=num_nodes,
                # OK for this to be shown in CLI as status == INIT.
                launched_resources=launched_resources,
                # Use the previous cluster's IPs and ports if available to
                # optimize the case where the cluster is restarted, i.e., no
                # need to query IPs and ports from the cloud provider.
                stable_internal_external_ips=prev_cluster_ips,
                stable_ssh_ports=prev_ssh_ports,
                cluster_info=prev_cluster_info,
            )
            usage_lib.messages.usage.update_final_cluster_status(
                status_lib.ClusterStatus.INIT)

            # This sets the status to INIT (even for a normal, UP cluster).
            global_user_state.add_or_update_cluster(
                cluster_name,
                cluster_handle=handle,
                requested_resources=requested_resources,
                ready=False,
            )

            global_user_state.set_owner_identity_for_cluster(
                cluster_name, cloud_user_identity)

            if (to_provision.cloud.PROVISIONER_VERSION ==
                    clouds.ProvisionerVersion.SKYPILOT):
                # TODO (suquark): Gradually move the other clouds to
                #  the new provisioner once they are ready.
                assert to_provision.region == region.name, (to_provision,
                                                            region)
                num_nodes = handle.launched_nodes
                # Some clouds, like RunPod, only support exposing ports during
                # launch. For those clouds, we pass the ports to open in the
                # `bulk_provision` to expose the ports during provisioning.
                # If the `bulk_provision` is to apply on an existing cluster,
                # it should be ignored by the underlying provisioner impl
                # as it will only apply to newly-created instances.
                ports_to_open_on_launch = (
                    list(resources_utils.port_ranges_to_set(to_provision.ports))
                    if to_provision.cloud.OPEN_PORTS_VERSION <=
                    clouds.OpenPortsVersion.LAUNCH_ONLY else None)
                try:
                    controller = controller_utils.Controllers.from_name(
                        cluster_name)
                    controller_str = ('' if controller is None else
                                      f' {controller.value.name}')
                    if isinstance(to_provision.cloud, clouds.Kubernetes):
                        suffix = '.'
                        if region.name.startswith('ssh-'):
                            suffix = f' ({region.name.lstrip("ssh-")})'
                        logger.info(
                            ux_utils.starting_message(
                                f'Launching{controller_str} on '
                                f'{to_provision.cloud}{suffix}'))
                    else:
                        logger.info(
                            ux_utils.starting_message(
                                f'Launching{controller_str} on '
                                f'{to_provision.cloud} '
                                f'{region.name}{colorama.Style.RESET_ALL}'
                                f'{zone_str}.'))
                    assert handle.cluster_yaml is not None
                    provision_record = provisioner.bulk_provision(
                        to_provision.cloud,
                        region,
                        zones,
                        resources_utils.ClusterName(
                            cluster_name, handle.cluster_name_on_cloud),
                        num_nodes=num_nodes,
                        cluster_yaml=handle.cluster_yaml,
                        prev_cluster_ever_up=prev_cluster_ever_up,
                        log_dir=self.log_dir,
                        ports_to_open_on_launch=ports_to_open_on_launch)
                    # NOTE: We will handle the logic of '_ensure_cluster_ray_started' #pylint: disable=line-too-long
                    # in 'provision_utils.post_provision_runtime_setup()' in the
                    # caller.
                    resources_vars = (
                        to_provision.cloud.make_deploy_resources_variables(
                            to_provision,
                            resources_utils.ClusterName(
                                cluster_name, handle.cluster_name_on_cloud),
                            region, zones, num_nodes))
                    config_dict['provision_record'] = provision_record
                    config_dict['resources_vars'] = resources_vars
                    config_dict['handle'] = handle
                    return config_dict
                except provision_common.StopFailoverError:
                    with ux_utils.print_exception_no_traceback():
                        raise
                except exceptions.InconsistentHighAvailabilityError:
                    # No teardown happens for this error.
                    with ux_utils.print_exception_no_traceback():
                        raise
                except Exception as e:  # pylint: disable=broad-except
                    # NOTE: We try to cleanup the cluster even if the previous
                    # cluster does not exist. Also we are fast at
                    # cleaning up clusters now if there is no existing node..
                    CloudVmRayBackend().post_teardown_cleanup(
                        handle,
                        terminate=not prev_cluster_ever_up,
                        remove_from_db=False,
                        failover=True)
                    # TODO(suquark): other clouds may have different zone
                    #  blocking strategy. See '_update_blocklist_on_error'
                    #  for details.
                    FailoverCloudErrorHandlerV2.update_blocklist_on_error(
                        self._blocked_resources, to_provision, region, zones, e)
                    continue
                # NOTE: The code below in the loop should not be reachable
                # with the new provisioner.

            logging_info = {
                'cluster_name': cluster_name,
                'region_name': region.name,
                'zone_str': zone_str,
            }

            status, stdout, stderr, head_internal_ip, head_external_ip = (
                self._gang_schedule_ray_up(to_provision.cloud,
                                           cluster_config_file, handle,
                                           log_abs_path, stream_logs,
                                           logging_info, to_provision.use_spot))

            if status == GangSchedulingStatus.CLUSTER_READY:
                # We must query the IPs from the cloud provider, when the
                # provisioning is done, to make sure the cluster IPs are
                # up-to-date.
                # The staled IPs may be caused by the node being restarted
                # manually or by the cloud provider.
                # Optimize the case where the cluster's head IPs can be parsed
                # from the output of 'ray up'.
                if handle.launched_nodes == 1:
                    handle.update_cluster_ips(
                        max_attempts=_FETCH_IP_MAX_ATTEMPTS,
                        internal_ips=[head_internal_ip],
                        external_ips=[head_external_ip])
                else:
                    handle.update_cluster_ips(
                        max_attempts=_FETCH_IP_MAX_ATTEMPTS)
                handle.update_ssh_ports(max_attempts=_FETCH_IP_MAX_ATTEMPTS)
                if cluster_exists:
                    # Guard against the case where there's an existing cluster
                    # with ray runtime messed up (e.g., manually killed) by (1)
                    # querying ray status (2) restarting ray if needed.
                    #
                    # The above 'ray up' will not restart it automatically due
                    # to 'ray up # --no-restart' flag.
                    #
                    # NOTE: this is performance sensitive and has been observed
                    # to take 9s. Only do this for existing clusters, not
                    # freshly launched ones (which should have ray runtime
                    # started).
                    self._ensure_cluster_ray_started(handle, log_abs_path)

                config_dict['handle'] = handle
                logger.info(
                    ux_utils.finishing_message(
                        f'Cluster launched: {cluster_name!r}.', log_path))
                return config_dict

            # The cluster is not ready. We must perform error recording and/or
            # cleanup.

            # If cluster was ever up, stop it; otherwise terminate.
            terminate_or_stop = not prev_cluster_ever_up
            definitely_no_nodes_launched = False
            if status == GangSchedulingStatus.HEAD_FAILED:
                # ray up failed for the head node.
                definitely_no_nodes_launched = (
                    FailoverCloudErrorHandlerV1.update_blocklist_on_error(
                        self._blocked_resources, to_provision, region, zones,
                        stdout, stderr))
            else:
                # gang scheduling failed.
                assert status == GangSchedulingStatus.GANG_FAILED, status
                # The stdout/stderr of ray up is not useful here, since
                # head node is successfully provisioned.
                definitely_no_nodes_launched = (
                    FailoverCloudErrorHandlerV1.update_blocklist_on_error(
                        self._blocked_resources,
                        to_provision,
                        region,
                        zones=zones,
                        stdout=None,
                        stderr=None))
                # GANG_FAILED means head is up, workers failed.
                assert definitely_no_nodes_launched is False, (
                    definitely_no_nodes_launched)

                # Only log the errors for GANG_FAILED, since HEAD_FAILED may
                # not have created any resources (it can happen however) and
                # HEAD_FAILED can happen in "normal" failover cases.
                logger.error('*** Failed provisioning the cluster. ***')
                terminate_str = ('Terminating'
                                 if terminate_or_stop else 'Stopping')
                logger.error(f'*** {terminate_str} the failed cluster. ***')

            # If these conditions hold, it *should* be safe to skip the cleanup
            # action. This is a UX optimization.
            #
            # We want to skip mainly for VPC/subnets errors thrown during node
            # provider bootstrapping: if users encountered "No VPC with name
            # 'xxx' is found in <region>.", then going ahead to down the
            # non-existent cluster will itself print out a (caught, harmless)
            # error with the same message.  This was found to be
            # confusing. Thus we skip termination.
            skip_cleanup = not cluster_exists and definitely_no_nodes_launched
            if skip_cleanup:
                continue

            # There may exist partial nodes (e.g., head node) so we must
            # terminate or stop before moving on to other regions.
            #
            # NOTE: even HEAD_FAILED could've left a live head node there,
            # so we must terminate/stop here too. E.g., node is up, and ray
            # autoscaler proceeds to setup commands, which may fail:
            #   ERR updater.py:138 -- New status: update-failed
            CloudVmRayBackend().teardown_no_lock(handle,
                                                 terminate=terminate_or_stop,
                                                 remove_from_db=False)

        if to_provision.zone is not None:
            message = (
                f'Failed to acquire resources in {to_provision.zone} for '
                f'{requested_resources}. ')
        elif to_provision.region is not None:
            # For public clouds, provision.region is always set.
            if clouds.SSH().is_same_cloud(to_provision.cloud):
                message = ('Failed to acquire resources in SSH Node Pool '
                           f'({to_provision.region.lstrip("ssh-")}) for '
                           f'{requested_resources}. The SSH Node Pool may not '
                           'have enough resources.')
            elif clouds.Kubernetes().is_same_cloud(to_provision.cloud):
                message = ('Failed to acquire resources in context '
                           f'{to_provision.region} for {requested_resources}. ')
            else:
                message = ('Failed to acquire resources in all zones in '
                           f'{to_provision.region} for {requested_resources}. ')
        else:
            message = (f'Failed to acquire resources in {to_provision.cloud} '
                       f'for {requested_resources}. ')
        # Do not failover to other locations if the cluster was ever up, since
        # the user can have some data on the cluster.
        raise exceptions.ResourcesUnavailableError(
            message, no_failover=prev_cluster_ever_up)

    # TODO(suquark): Deprecate this method
    # once the `provision_utils` is adopted for all the clouds.
    @timeline.event
    def _gang_schedule_ray_up(
        self, to_provision_cloud: clouds.Cloud, cluster_config_file: str,
        cluster_handle: 'backends.CloudVmRayResourceHandle', log_abs_path: str,
        stream_logs: bool, logging_info: dict, use_spot: bool
    ) -> Tuple[GangSchedulingStatus, str, str, Optional[str], Optional[str]]:
        """Provisions a cluster via 'ray up' and wait until fully provisioned.

        Returns:
            (GangSchedulingStatus; stdout; stderr;
                optional head_internal_ip; optional head_external_ip).
        """
        # FIXME(zhwu,zongheng): ray up on multiple nodes ups the head node then
        # waits for all workers; turn it into real gang scheduling.
        # FIXME: refactor code path to remove use of stream_logs
        del stream_logs

        def ray_up():
            # Runs `ray up <kwargs>` with our monkey-patched launch hash
            # calculation. See the monkey patch file for why.
            #
            # NOTE: --no-restart solves the following bug.  Without it, if 'ray
            # up' (sky launch) twice on a cluster with >1 node, the worker node
            # gets disconnected/killed by ray autoscaler; the whole task will
            # just freeze.  (Doesn't affect 1-node clusters.)  With this flag,
            # ray processes no longer restart and this bug doesn't show.
            # Downside is existing tasks on the cluster will keep running
            # (which may be ok with the semantics of 'sky launch' twice).
            # Tracked in https://github.com/ray-project/ray/issues/20402.
            # Ref: https://github.com/ray-project/ray/blob/releases/2.4.0/python/ray/autoscaler/sdk/sdk.py#L16-L49  # pylint: disable=line-too-long
            script_path = write_ray_up_script_with_patched_launch_hash_fn(
                cluster_config_file, ray_up_kwargs={'no_restart': True})

            # Redirect stdout/err to the file and streaming (if stream_logs).
            # With stdout/err redirected, 'ray up' will have no color and
            # different order from directly running in the console. The
            # `--log-style` and `--log-color` flags do not work. To reproduce,
            # `ray up --log-style pretty --log-color true | tee tmp.out`.
            returncode, stdout, stderr = log_lib.run_with_log(
                [sys.executable, script_path],
                log_abs_path,
                stream_logs=False,
                start_streaming_at='Shared connection to',
                line_processor=log_utils.RayUpLineProcessor(log_abs_path),
                # Reduce BOTO_MAX_RETRIES from 12 to 5 to avoid long hanging
                # time during 'ray up' if insufficient capacity occurs.
                env=dict(
                    os.environ,
                    BOTO_MAX_RETRIES='5',
                    # Use environment variables to disable the ray usage collection
                    # (to avoid overheads and potential issues with the usage)
                    # as sdk does not take the argument for disabling the usage
                    # collection.
                    RAY_USAGE_STATS_ENABLED='0'),
                require_outputs=True,
                # Disable stdin to avoid ray outputs mess up the terminal with
                # misaligned output when multithreading/multiprocessing are used
                # Refer to: https://github.com/ray-project/ray/blob/d462172be7c5779abf37609aed08af112a533e1e/python/ray/autoscaler/_private/subprocess_output_util.py#L264  # pylint: disable=line-too-long
                stdin=subprocess.DEVNULL)
            return returncode, stdout, stderr

        region_name = logging_info['region_name']
        zone_str = logging_info['zone_str']
        if isinstance(to_provision_cloud, clouds.Kubernetes):
            logger.info(
                ux_utils.starting_message(
                    f'Launching on {to_provision_cloud}.'))
        else:
            logger.info(
                ux_utils.starting_message(f'Launching on {to_provision_cloud} '
                                          f'{region_name}{zone_str}.'))
        start = time.time()

        # Edge case: /tmp/ray does not exist, so autoscaler can't create/store
        # cluster lock and cluster state.
        os.makedirs('/tmp/ray', exist_ok=True)

        # Launch the cluster with ray up

        # Retry if the any of the following happens:
        # 1. Failed due to timeout when fetching head node for Azure.
        # 2. Failed due to file mounts, because it is probably has too
        # many ssh connections and can be fixed by retrying.
        # This is required when using custom image for GCP.
        def need_ray_up(
                ray_up_return_value: Optional[Tuple[int, str, str]]) -> bool:

            # Indicates the first ray up.
            if ray_up_return_value is None:
                return True

            returncode, stdout, stderr = ray_up_return_value
            if returncode == 0:
                return False

            if isinstance(to_provision_cloud, clouds.Lambda):
                if 'Your API requests are being rate limited.' in stderr:
                    logger.info(
                        'Retrying due to Lambda API rate limit exceeded.')
                    return True

            if 'rsync: command not found' in stderr:
                logger.info('Skipping retry due to `rsync` not found in '
                            'the specified image.')
                return False

            if ('Processing file mounts' in stdout and
                    'Running setup commands' not in stdout and
                    'Failed to setup head node.' in stderr):
                logger.info(
                    'Retrying runtime setup due to ssh connection issue.')
                return True

            if ('ConnectionResetError: [Errno 54] Connection reset by peer'
                    in stderr):
                logger.info('Retrying due to Connection reset by peer.')
                return True
            return False

        retry_cnt = 0
        ray_up_return_value = None
        # 5 seconds to 180 seconds. We need backoff for e.g., rate limit per
        # minute errors.
        backoff = common_utils.Backoff(initial_backoff=5,
                                       max_backoff_factor=180 // 5)
        while (retry_cnt < _MAX_RAY_UP_RETRY and
               need_ray_up(ray_up_return_value)):
            retry_cnt += 1
            if retry_cnt > 1:
                sleep = backoff.current_backoff()
                logger.info(
                    'Retrying launching in {:.1f} seconds.'.format(sleep))
                time.sleep(sleep)
            # TODO(zhwu): when we retry ray up, it is possible that the ray
            # cluster fail to start because --no-restart flag is used.
            ray_up_return_value = ray_up()

        assert ray_up_return_value is not None
        returncode, stdout, stderr = ray_up_return_value

        logger.debug(f'`ray up` takes {time.time() - start:.1f} seconds with '
                     f'{retry_cnt} retries.')
        if returncode != 0:
            return GangSchedulingStatus.HEAD_FAILED, stdout, stderr, None, None

        # Only 1 node or head node provisioning failure.
        if cluster_handle.launched_nodes == 1 and returncode == 0:
            # Optimization: Try parse head ip from 'ray up' stdout.
            # Last line looks like: 'ssh ... <user>@<public head_ip>\n'
            position = stdout.rfind('@')
            # Use a regex to extract the IP address.
            external_ip_list = re.findall(backend_utils.IP_ADDR_REGEX,
                                          stdout[position + 1:])
            head_internal_ip, head_external_ip = None, None
            if len(external_ip_list) == 1:
                head_external_ip = external_ip_list[0]

            # Optimization: Try parse internal head ip from 'ray start' stdout.
            # The line looks like: 'Local node IP: <internal head_ip>\n'
            position = stdout.rfind('Local node IP')
            line = stdout[position:].partition('\n')[0]
            internal_ip_list = re.findall(backend_utils.IP_ADDR_REGEX,
                                          common_utils.remove_color(line))
            if len(internal_ip_list) == 1:
                head_internal_ip = internal_ip_list[0]

            logger.debug(f'Get head ips from ray up stdout: {head_internal_ip} '
                         f'{head_external_ip}')
            return (GangSchedulingStatus.CLUSTER_READY, stdout, stderr,
                    head_internal_ip, head_external_ip)

        # All code below is handling num_nodes > 1.
        # FIXME(zongheng): the below requires ray processes are up on head. To
        # repro it failing: launch a 2-node cluster, log into head and ray
        # stop, then launch again.
        cluster_ready = backend_utils.wait_until_ray_cluster_ready(
            cluster_config_file,
            num_nodes=cluster_handle.launched_nodes,
            log_path=log_abs_path,
            nodes_launching_progress_timeout=_NODES_LAUNCHING_PROGRESS_TIMEOUT[
                type(to_provision_cloud)])
        if cluster_ready:
            cluster_status = GangSchedulingStatus.CLUSTER_READY
            # ray up --no-restart again with upscaling_speed=0 after cluster is
            # ready to ensure cluster will not scale up after preemption (spot).
            # Skip for non-spot as this takes extra time to provision (~1min).
            if use_spot:
                ray_config = global_user_state.get_cluster_yaml_dict(
                    cluster_config_file)
                ray_config['upscaling_speed'] = 0
                common_utils.dump_yaml(cluster_config_file, ray_config)
                start = time.time()
                returncode, stdout, stderr = ray_up()
                logger.debug(
                    f'Upscaling reset takes {time.time() - start} seconds.')
                if returncode != 0:
                    return (GangSchedulingStatus.GANG_FAILED, stdout, stderr,
                            None, None)
        else:
            cluster_status = GangSchedulingStatus.GANG_FAILED

        # Do not need stdout/stderr if gang scheduling failed.
        # gang_succeeded = False, if head OK, but workers failed.
        return cluster_status, '', '', None, None

    def _ensure_cluster_ray_started(self, handle: 'CloudVmRayResourceHandle',
                                    log_abs_path) -> None:
        """Ensures ray processes are up on a just-provisioned cluster."""
        if handle.launched_nodes > 1:
            # FIXME(zongheng): this has NOT been tested with multinode
            # clusters; mainly because this function will not be reached in
            # that case.  See #140 for details.  If it were reached, the
            # following logic might work:
            #   - get all node ips
            #   - for all nodes: ray stop
            #   - ray up --restart-only
            return
        backend = CloudVmRayBackend()

        returncode, output, _ = backend.run_on_head(
            handle,
            instance_setup.RAY_STATUS_WITH_SKY_RAY_PORT_COMMAND,
            require_outputs=True)
        while returncode == 0 and 'No cluster status' in output:
            # Retry until ray status is ready. This is to avoid the case where
            # ray cluster is just started but the ray status is not ready yet.
            logger.info('Waiting for ray cluster to be ready remotely.')
            time.sleep(1)
            returncode, output, _ = backend.run_on_head(
                handle,
                instance_setup.RAY_STATUS_WITH_SKY_RAY_PORT_COMMAND,
                require_outputs=True)
        if returncode == 0:
            return
        backend.run_on_head(handle, f'{constants.SKY_RAY_CMD} stop')

        # Runs `ray up <kwargs>` with our monkey-patched launch hash
        # calculation. See the monkey patch file for why.
        script_path = write_ray_up_script_with_patched_launch_hash_fn(
            handle.cluster_yaml, ray_up_kwargs={'restart_only': True})
        log_lib.run_with_log(
            [sys.executable, script_path],
            log_abs_path,
            stream_logs=False,
            # Use environment variables to disable the ray usage collection
            # (to avoid overheads and potential issues with the usage)
            # as sdk does not take the argument for disabling the usage
            # collection.
            env=dict(os.environ, RAY_USAGE_STATS_ENABLED='0'),
            # Disable stdin to avoid ray outputs mess up the terminal with
            # misaligned output when multithreading/multiprocessing is used.
            # Refer to: https://github.com/ray-project/ray/blob/d462172be7c5779abf37609aed08af112a533e1e/python/ray/autoscaler/_private/subprocess_output_util.py#L264 # pylint: disable=line-too-long
            stdin=subprocess.DEVNULL)

    @timeline.event
    def provision_with_retries(
        self,
        task: task_lib.Task,
        to_provision_config: ToProvisionConfig,
        dryrun: bool,
        stream_logs: bool,
        skip_unnecessary_provisioning: bool,
    ) -> Dict[str, Any]:
        """Provision with retries for all launchable resources.

        Returns the config_dict from _retry_zones() - see its docstring for
        details.
        """
        cluster_name = to_provision_config.cluster_name
        to_provision = to_provision_config.resources
        num_nodes = to_provision_config.num_nodes
        prev_cluster_status = to_provision_config.prev_cluster_status
        prev_handle = to_provision_config.prev_handle
        prev_cluster_ever_up = to_provision_config.prev_cluster_ever_up
        launchable_retries_disabled = (self._dag is None or
                                       self._optimize_target is None)
        skip_if_config_hash_matches = (to_provision_config.prev_config_hash if
                                       skip_unnecessary_provisioning else None)

        failover_history: List[Exception] = list()
        resource_exceptions: Dict[resources_lib.Resources, Exception] = dict()
        # If the user is using local credentials which may expire, the
        # controller may leak resources if the credentials expire while a job
        # is running. Here we check the enabled clouds and expiring credentials
        # and raise a warning to the user.
        if task.is_controller_task():
            enabled_clouds = sky_check.get_cached_enabled_clouds_or_refresh(
                sky_cloud.CloudCapability.COMPUTE)
            expirable_clouds = backend_utils.get_expirable_clouds(
                enabled_clouds)

            if len(expirable_clouds) > 0:
                warnings = (f'\033[93mWarning: Credentials used for '
                            f'{expirable_clouds} may expire. Clusters may be '
                            f'leaked if the credentials expire while jobs '
                            f'are running. It is recommended to use credentials'
                            f' that never expire or a service account.\033[0m')
                logger.warning(warnings)

        to_provision = to_provision.assert_launchable()
        # Retrying launchable resources.
        while True:
            try:
                # Recheck cluster name as the 'except:' block below may
                # change the cloud assignment.
                common_utils.check_cluster_name_is_valid(cluster_name)

                if dryrun:
                    cloud_user = None
                else:
                    cloud_user = to_provision.cloud.get_active_user_identity()

                requested_features = self._requested_features.copy()
                # Skip stop feature for Kubernetes and RunPod controllers.
                if (isinstance(to_provision.cloud,
                               (clouds.Kubernetes, clouds.RunPod)) and
                        controller_utils.Controllers.from_name(cluster_name)
                        is not None):
                    # If autostop is disabled in config, the feature may not be
                    # requested, so use discard() instead of remove().
                    requested_features.discard(
                        clouds.CloudImplementationFeatures.AUTOSTOP)

                # Skip if to_provision.cloud does not support requested features
                to_provision.cloud.check_features_are_supported(
                    to_provision, requested_features)

                config_dict = self._retry_zones(
                    to_provision,
                    num_nodes,
                    requested_resources=set(task.resources),
                    dryrun=dryrun,
                    stream_logs=stream_logs,
                    cluster_name=cluster_name,
                    cloud_user_identity=cloud_user,
                    prev_cluster_status=prev_cluster_status,
                    prev_handle=prev_handle,
                    prev_cluster_ever_up=prev_cluster_ever_up,
                    skip_if_config_hash_matches=skip_if_config_hash_matches,
                    volume_mounts=task.volume_mounts,
                )
                if dryrun:
                    return config_dict
            except (exceptions.InvalidClusterNameError,
                    exceptions.NotSupportedError,
                    exceptions.CloudUserIdentityError) as e:
                # InvalidClusterNameError: cluster name is invalid,
                # NotSupportedError: cloud does not support requested features,
                # CloudUserIdentityError: cloud user identity is invalid.
                # The exceptions above should be applicable to the whole
                # cloud, so we do add the cloud to the blocked resources.
                logger.warning(common_utils.format_exception(e))
                _add_to_blocked_resources(
                    self._blocked_resources,
                    resources_lib.Resources(cloud=to_provision.cloud))
                failover_history.append(e)
            except exceptions.ResourcesUnavailableError as e:
                failover_history.append(e)
                if e.no_failover:
                    raise e.with_failover_history(failover_history)
                if launchable_retries_disabled:
                    logger.warning(
                        'DAG and optimize_target needs to be registered first '
                        'to enable cross-cloud retry. '
                        'To fix, call backend.register_info(dag=dag, '
                        'optimize_target=sky.OptimizeTarget.COST)')
                    raise e.with_failover_history(failover_history)

                logger.warning(common_utils.format_exception(e))
            else:
                # Provisioning succeeded.
                break

            if prev_cluster_status is None:
                # Add failed resources to the blocklist, only when it
                # is in fallback mode.
                _add_to_blocked_resources(self._blocked_resources, to_provision)
                assert len(failover_history) > 0
                resource_exceptions[to_provision] = failover_history[-1]
            else:
                # If we reach here, it means that the existing cluster must have
                # a previous status of INIT, because other statuses (UP,
                # STOPPED) will not trigger the failover due to `no_failover`
                # flag; see _yield_zones(). Also, the cluster should have been
                # terminated by _retry_zones().
                assert (prev_cluster_status == status_lib.ClusterStatus.INIT
                       ), prev_cluster_status
                assert global_user_state.get_handle_from_cluster_name(
                    cluster_name) is None, cluster_name
                logger.info(
                    ux_utils.retry_message(
                        f'Retrying provisioning with requested resources: '
                        f'{task.num_nodes}x {task.resources}'))
                # Retry with the current, potentially "smaller" resources:
                # to_provision == the current new resources (e.g., V100:1),
                # which may be "smaller" than the original (V100:8).
                # num_nodes is not part of a Resources so must be updated
                # separately.
                num_nodes = task.num_nodes
                prev_cluster_status = None
                prev_handle = None

            retry_message = ux_utils.retry_message(
                'Trying other potential resources.')
            logger.warning(f'\n{retry_message}')
            log_path = os.path.join(self.log_dir, 'provision.log')
            rich_utils.force_update_status(
                ux_utils.spinner_message('Looking for resources', log_path))
            # Set to None so that sky.optimize() will assign a new one
            # (otherwise will skip re-optimizing this task).
            # TODO: set all remaining tasks' best_resources to None.
            task.best_resources = None
            try:
                self._dag = optimizer.Optimizer.optimize(
                    self._dag,
                    minimize=self._optimize_target,
                    blocked_resources=self._blocked_resources)
            except exceptions.ResourcesUnavailableError as e:
                # Optimizer failed to find a feasible resources for the task,
                # either because the previous failovers have blocked all the
                # possible resources or the requested resources is too
                # restrictive. If we reach here, our failover logic finally
                # ends here.
                table = log_utils.create_table(['INFRA', 'RESOURCES', 'REASON'])
                for (resource, exception) in resource_exceptions.items():
                    table.add_row([
                        resource.infra.formatted_str(),
                        resources_utils.format_resource(resource,
                                                        simplify=True),
                        exception
                    ])
                # Set the max width of REASON column to 80 to avoid the table
                # being wrapped in a unreadable way.
                # pylint: disable=protected-access
                table._max_width = {'REASON': 80}
                raise exceptions.ResourcesUnavailableError(
                    _RESOURCES_UNAVAILABLE_LOG + '\n' + table.get_string(),
                    failover_history=failover_history)
            best_resources = task.best_resources
            assert task in self._dag.tasks, 'Internal logic error.'
            assert best_resources is not None, task
            to_provision = best_resources
        return config_dict


class CloudVmRayResourceHandle(backends.backend.ResourceHandle):
    """A pickle-able handle to a cluster created by CloudVmRayBackend.

    The handle object will last for the whole lifecycle of the cluster.

    - (required) Cluster name.
    - (required) Cluster name on cloud (different from the cluster name, as we
        append user hash to avoid conflict b/t multiple users in the same
        organization/account, and truncate the name for length limit). See
        design_docs/cluster_name.md for details.
    - (required) Path to a cluster.yaml file.
    - (optional) A cached head node public IP.  Filled in after a
        successful provision().
    - (optional) A cached stable list of (internal IP, external IP) tuples
        for all nodes in a cluster. Filled in after successful task execution.
    - (optional) Launched num nodes
    - (optional) Launched resources
    - (optional) Docker user name
    - (optional) If TPU(s) are managed, a path to a deletion script.
    """
    # Bump if any fields get added/removed/changed, and add backward
    # compaitibility logic in __setstate__.
    _VERSION = 10

    def __init__(
            self,
            *,
            cluster_name: str,
            cluster_name_on_cloud: str,
            cluster_yaml: Optional[str],
            launched_nodes: int,
            launched_resources: resources_lib.Resources,
            stable_internal_external_ips: Optional[List[Tuple[str,
                                                              str]]] = None,
            stable_ssh_ports: Optional[List[int]] = None,
            cluster_info: Optional[provision_common.ClusterInfo] = None
    ) -> None:
        self._version = self._VERSION
        self.cluster_name = cluster_name
        self.cluster_name_on_cloud = cluster_name_on_cloud
        # Replace the home directory with ~ for better robustness across systems
        # with different home directories.
        if cluster_yaml is not None and cluster_yaml.startswith(
                os.path.expanduser('~')):
            cluster_yaml = cluster_yaml.replace(os.path.expanduser('~'), '~', 1)
        self._cluster_yaml = cluster_yaml
        # List of (internal_ip, feasible_ip) tuples for all the nodes in the
        # cluster, sorted by the feasible ips. The feasible ips can be either
        # internal or external ips, depending on the use_internal_ips flag.
        self.stable_internal_external_ips = stable_internal_external_ips
        self.stable_ssh_ports = stable_ssh_ports
        self.cached_cluster_info = cluster_info
        self.launched_nodes = launched_nodes
        self.launched_resources = launched_resources
        self.docker_user: Optional[str] = None

    def __repr__(self):
        return (f'ResourceHandle('
                f'\n\tcluster_name={self.cluster_name},'
                f'\n\tcluster_name_on_cloud={self.cluster_name_on_cloud},'
                f'\n\thead_ip={self.head_ip},'
                '\n\tstable_internal_external_ips='
                f'{self.stable_internal_external_ips},'
                '\n\tstable_ssh_ports='
                f'{self.stable_ssh_ports},'
                '\n\tcluster_yaml='
                f'{self.cluster_yaml}, '
                f'\n\tlaunched_resources={self.launched_nodes}x '
                f'{self.launched_resources}, '
                f'\n\tdocker_user={self.docker_user},'
                f'\n\tssh_user={self.ssh_user}')

    def get_cluster_name(self):
        return self.cluster_name

    def _use_internal_ips(self):
        """Returns whether to use internal IPs for SSH connections."""
        # Directly load the `use_internal_ips` flag from the cluster yaml
        # instead of `skypilot_config` as the latter can be changed after the
        # cluster is UP.
        return global_user_state.get_cluster_yaml_dict(self.cluster_yaml).get(
            'provider', {}).get('use_internal_ips', False)

    def update_ssh_ports(self, max_attempts: int = 1) -> None:
        """Fetches and sets the SSH ports for the cluster nodes.

        Use this method to use any cloud-specific port fetching logic.
        """
        del max_attempts  # Unused.
        if self.cached_cluster_info is not None:
            self.stable_ssh_ports = self.cached_cluster_info.get_ssh_ports()
            return

        head_ssh_port = 22
        self.stable_ssh_ports = (
            [head_ssh_port] + [22] *
            (self.num_ips_per_node * self.launched_nodes - 1))

    def _update_cluster_info(self):
        # When a cluster is on a cloud that does not support the new
        # provisioner, we should skip updating cluster_info.
        if (self.launched_resources.cloud.PROVISIONER_VERSION >=
                clouds.ProvisionerVersion.SKYPILOT):
            provider_name = str(self.launched_resources.cloud).lower()
            config = {}
            # It is possible that the cluster yaml is not available when
            # the handle is unpickled for service replicas from the
            # controller with older version.
            yaml_str = global_user_state.get_cluster_yaml_str(self.cluster_yaml)
            if yaml_str is None:
                # If the cluster yaml is not available,
                # we skip updating the cluster info.
                return
            config = yaml.safe_load(yaml_str)
            try:
                cluster_info = provision_lib.get_cluster_info(
                    provider_name,
                    region=self.launched_resources.region,
                    cluster_name_on_cloud=self.cluster_name_on_cloud,
                    provider_config=config.get('provider', None))
            except Exception as e:  # pylint: disable=broad-except
                # This could happen when the VM is not fully launched, and a
                # user is trying to terminate it with `sky down`.
                logger.debug('Failed to get cluster info for '
                             f'{self.cluster_name} from the new provisioner '
                             f'with {common_utils.format_exception(e)}.')
                raise exceptions.FetchClusterInfoError(
                    exceptions.FetchClusterInfoError.Reason.HEAD) from e
            if cluster_info.num_instances != self.launched_nodes:
                logger.debug(
                    f'Available nodes in the cluster {self.cluster_name} '
                    'do not match the number of nodes requested ('
                    f'{cluster_info.num_instances} != '
                    f'{self.launched_nodes}).')
                raise exceptions.FetchClusterInfoError(
                    exceptions.FetchClusterInfoError.Reason.HEAD)
            self.cached_cluster_info = cluster_info

    def update_cluster_ips(
            self,
            max_attempts: int = 1,
            internal_ips: Optional[List[Optional[str]]] = None,
            external_ips: Optional[List[Optional[str]]] = None,
            cluster_info: Optional[provision_common.ClusterInfo] = None
    ) -> None:
        """Updates the cluster IPs cached in the handle.

        We cache the cluster IPs in the handle to avoid having to retrieve
        them from the cloud provider every time we need them. This method
        updates the cached IPs.

        Optimizations:
            1) If the external IPs are provided (e.g. from the provision logs),
                we use them instead of retrieving them from the cloud provider.
            2) If the cached external IPs match the provided (fetched) external
                IPs, we don't need to update the internal IPs.
            3) If the internal IPs are provided (e.g. from the provision logs),
                we use them instead of retrieving them from the cloud provider.

        Args:
            max_attempts: The maximum number of attempts to get the head IP.
            internal_ips: The internal IPs to use for the cluster. It is an
                optimization to avoid retrieving the internal IPs from the
                cloud provider. Typically, it can be parsed from the provision
                logs.
            external_ips: The external IPs to use for the cluster. Similar to
                internal_ips, it is an optimization to avoid retrieving the
                external IPs from the cloud provider.

        Raises:
            exceptions.FetchClusterInfoError: if we failed to get the cluster
                infos. e.reason is HEAD or WORKER.
        """
        if cluster_info is not None:
            self.cached_cluster_info = cluster_info
            cluster_feasible_ips = self.cached_cluster_info.get_feasible_ips()
            cluster_internal_ips = self.cached_cluster_info.get_feasible_ips(
                force_internal_ips=True)
        else:
            # For clouds that do not support the SkyPilot Provisioner API.
            # TODO(zhwu): once all the clouds are migrated to SkyPilot
            # Provisioner API, we should remove this else block
            def is_provided_ips_valid(
                    ips: Optional[List[Optional[str]]]) -> bool:
                return (ips is not None and len(ips)
                        == self.num_ips_per_node * self.launched_nodes and
                        all(ip is not None for ip in ips))

            use_internal_ips = self._use_internal_ips()

            # cluster_feasible_ips is the list of IPs of the nodes in the
            # cluster which can be used to connect to the cluster. It is a list
            # of external IPs if the cluster is assigned public IPs, otherwise
            # it is a list of internal IPs.
            if is_provided_ips_valid(external_ips):
                logger.debug(f'Using provided external IPs: {external_ips}')
                cluster_feasible_ips = typing.cast(List[str], external_ips)
            else:
                cluster_feasible_ips = backend_utils.get_node_ips(
                    self.cluster_yaml,
                    self.launched_nodes,
                    head_ip_max_attempts=max_attempts,
                    worker_ip_max_attempts=max_attempts,
                    get_internal_ips=use_internal_ips)

            if self.cached_external_ips == cluster_feasible_ips:
                logger.debug(
                    'Skipping the fetching of internal IPs as the cached '
                    'external IPs matches the newly fetched ones.')
                # Optimization: If the cached external IPs are the same as the
                # retrieved feasible IPs, then we can skip retrieving internal
                # IPs since the cached IPs are up-to-date.
                return

            logger.debug(
                'Cached external IPs do not match with the newly fetched ones: '
                f'cached ({self.cached_external_ips}), new '
                f'({cluster_feasible_ips})')

            if use_internal_ips:
                # Optimization: if we know use_internal_ips is True (currently
                # only exposed for AWS and GCP), then our provisioner is
                # guaranteed to not assign public IPs, thus the first list of
                # IPs returned above are already private IPs. So skip the second
                # query.
                cluster_internal_ips = list(cluster_feasible_ips)
            elif is_provided_ips_valid(internal_ips):
                logger.debug(f'Using provided internal IPs: {internal_ips}')
                cluster_internal_ips = typing.cast(List[str], internal_ips)
            else:
                cluster_internal_ips = backend_utils.get_node_ips(
                    self.cluster_yaml,
                    self.launched_nodes,
                    head_ip_max_attempts=max_attempts,
                    worker_ip_max_attempts=max_attempts,
                    get_internal_ips=True)

        assert len(cluster_feasible_ips) == len(cluster_internal_ips), (
            f'Cluster {self.cluster_name!r}:'
            f'Expected same number of internal IPs {cluster_internal_ips}'
            f' and external IPs {cluster_feasible_ips}.')

        # List of (internal_ip, feasible_ip) tuples for all the nodes in the
        # cluster, sorted by the feasible ips. The feasible ips can be either
        # internal or external ips, depending on the use_internal_ips flag.
        internal_external_ips: List[Tuple[str, str]] = list(
            zip(cluster_internal_ips, cluster_feasible_ips))

        # Ensure head node is the first element, then sort based on the
        # external IPs for stableness. Skip for k8s nodes since pods
        # worker ids are already mapped.
        if (cluster_info is not None and
                cluster_info.provider_name == 'kubernetes'):
            stable_internal_external_ips = internal_external_ips
        else:
            stable_internal_external_ips = [internal_external_ips[0]] + sorted(
                internal_external_ips[1:], key=lambda x: x[1])
        self.stable_internal_external_ips = stable_internal_external_ips

    @context_utils.cancellation_guard
    @annotations.lru_cache(scope='global')
    @timeline.event
    def get_command_runners(self,
                            force_cached: bool = False,
                            avoid_ssh_control: bool = False
                           ) -> List[command_runner.CommandRunner]:
        """Returns a list of command runners for the cluster."""
        ssh_credentials = backend_utils.ssh_credential_from_yaml(
            self.cluster_yaml, self.docker_user, self.ssh_user)
        if avoid_ssh_control:
            ssh_credentials.pop('ssh_control_name', None)

        launched_resources = self.launched_resources.assert_launchable()
        updated_to_skypilot_provisioner_after_provisioned = (
            launched_resources.cloud.PROVISIONER_VERSION >=
            clouds.ProvisionerVersion.SKYPILOT and
            self.cached_external_ips is not None and
            self.cached_cluster_info is None)
        if updated_to_skypilot_provisioner_after_provisioned:
            logger.debug(
                f'{launched_resources.cloud} has been updated to the new '
                f'provisioner after cluster {self.cluster_name} was '
                f'provisioned. Cached IPs are used for connecting to the '
                'cluster.')
        if (clouds.ProvisionerVersion.RAY_PROVISIONER_SKYPILOT_TERMINATOR >=
                launched_resources.cloud.PROVISIONER_VERSION or
                updated_to_skypilot_provisioner_after_provisioned):
            ip_list = (self.cached_external_ips
                       if force_cached else self.external_ips())
            if ip_list is None:
                return []
            # Potentially refresh the external SSH ports, in case the existing
            # cluster before #2491 was launched without external SSH ports
            # cached.
            port_list = self.external_ssh_ports()
            runners = command_runner.SSHCommandRunner.make_runner_list(
                zip(ip_list, port_list), **ssh_credentials)
            return runners
        if self.cached_cluster_info is None:
            # We have `and self.cached_external_ips is None` here, because
            # when a cluster's cloud is just upgraded to the new provsioner,
            # although it has the cached_external_ips, the cached_cluster_info
            # can be None. We need to update it here, even when force_cached is
            # set to True.
            # TODO: We can remove `self.cached_external_ips is None` after
            # all clouds moved to new provisioner.
            if force_cached and self.cached_external_ips is None:
                raise RuntimeError(
                    'Tried to use cached cluster info, but it\'s missing for '
                    f'cluster "{self.cluster_name}"')
            self._update_cluster_info()
        # For Kubernetes, `KubernetesCommandRunner` want to get the pod names
        # to run the command. But for high availability serve controller,
        # the controller pod is part of a deployment, and once the pod is
        # killed and a new one is created, the pod name changes, so we need
        # to manually update the cluster info here.
        # TODO(andyl): See if we can prevent this refresh. Like pass in
        # deployment name as identifier for KubernetesCommandRunner. Now this
        # is required for rsync as using deployment in rsync seems to cause
        # some unknown issues.
        # TODO(andyl): Should check through the real cluster info. Same as
        # the TODO in kubernetes/instance.py:terminate_instances
        if (isinstance(self.launched_resources.cloud, clouds.Kubernetes) and
                controller_utils.high_availability_specified(
                    self.cluster_name)):
            self._update_cluster_info()

        assert self.cached_cluster_info is not None, self
        runners = provision_lib.get_command_runners(
            self.cached_cluster_info.provider_name, self.cached_cluster_info,
            **ssh_credentials)
        return runners

    @property
    def cached_internal_ips(self) -> Optional[List[str]]:
        if self.stable_internal_external_ips is not None:
            return [ips[0] for ips in self.stable_internal_external_ips]
        return None

    def internal_ips(self,
                     max_attempts: int = _FETCH_IP_MAX_ATTEMPTS) -> List[str]:
        internal_ips = self.cached_internal_ips
        if internal_ips is not None:
            return internal_ips
        self.update_cluster_ips(max_attempts=max_attempts)
        internal_ips = self.cached_internal_ips
        assert internal_ips is not None, 'update_cluster_ips failed.'
        return internal_ips

    @property
    def cached_external_ips(self) -> Optional[List[str]]:
        if self.stable_internal_external_ips is not None:
            return [ips[1] for ips in self.stable_internal_external_ips]
        return None

    def external_ips(self,
                     max_attempts: int = _FETCH_IP_MAX_ATTEMPTS) -> List[str]:
        external_ips = self.cached_external_ips
        if external_ips is not None:
            return external_ips
        self.update_cluster_ips(max_attempts=max_attempts)
        external_ips = self.cached_external_ips
        assert external_ips is not None, 'update_cluster_ips failed.'
        return external_ips

    @property
    def cached_external_ssh_ports(self) -> Optional[List[int]]:
        if self.stable_ssh_ports is not None:
            return self.stable_ssh_ports
        return None

    def external_ssh_ports(self,
                           max_attempts: int = _FETCH_IP_MAX_ATTEMPTS
                          ) -> List[int]:
        cached_ssh_ports = self.cached_external_ssh_ports
        if cached_ssh_ports is not None:
            return cached_ssh_ports
        self.update_ssh_ports(max_attempts=max_attempts)
        cached_ssh_ports = self.cached_external_ssh_ports
        assert cached_ssh_ports is not None, 'update_ssh_ports failed.'
        return cached_ssh_ports

    def get_hourly_price(self) -> float:
        hourly_cost = (self.launched_resources.get_cost(3600) *
                       self.launched_nodes)
        return hourly_cost

    def setup_docker_user(self, cluster_config_file: str):
        ip_list = self.external_ips()
        assert ip_list is not None
        docker_user = backend_utils.get_docker_user(ip_list[0],
                                                    cluster_config_file)
        self.docker_user = docker_user

    @property
    def cluster_yaml(self) -> Optional[str]:
        if self._cluster_yaml is None:
            return None
        return os.path.expanduser(self._cluster_yaml)

    @cluster_yaml.setter
    def cluster_yaml(self, value: Optional[str]):
        self._cluster_yaml = value

    @property
    def ssh_user(self):
        if self.cached_cluster_info is not None:
            # Overload ssh_user with the user stored in cluster_info, which is
            # useful for kubernetes case, where the ssh_user can depend on the
            # container image used. For those clusters launched with ray
            # autoscaler, we directly use the ssh_user in yaml config.
            return self.cached_cluster_info.ssh_user
        return None

    @property
    def head_ip(self):
        external_ips = self.cached_external_ips
        if external_ips is not None:
            return external_ips[0]
        return None

    @property
    def head_ssh_port(self):
        external_ssh_ports = self.cached_external_ssh_ports
        if external_ssh_ports:
            return external_ssh_ports[0]
        return None

    @property
    def num_ips_per_node(self) -> int:
        """Returns number of IPs per node in the cluster, handling TPU Pod."""
        is_tpu_vm_pod = gcp_utils.is_tpu_vm_pod(self.launched_resources)
        if is_tpu_vm_pod:
            num_ips = len(self.internal_ips())
        else:
            num_ips = 1
        return num_ips

    def __setstate__(self, state):
        self._version = self._VERSION

        version = state.pop('_version', None)
        if version is None:
            version = -1
            state.pop('cluster_region', None)
        if version < 2:
            state['_cluster_yaml'] = state.pop('cluster_yaml')
        if version < 3:
            head_ip = state.pop('head_ip', None)
            state['stable_internal_external_ips'] = None
        if version < 4:
            # Version 4 adds self.stable_ssh_ports for Kubernetes support
            state['stable_ssh_ports'] = None
        if version < 5:
            state['docker_user'] = None

        if version < 6:
            state['cluster_name_on_cloud'] = state['cluster_name']

        if version < 8:
            self.cached_cluster_info = None

        if version < 9:
            # For backward compatibility, we should update the region of a
            # SkyPilot cluster on Kubernetes to the actual context it is using.
            # pylint: disable=import-outside-toplevel
            launched_resources = state['launched_resources']
            if isinstance(launched_resources.cloud, clouds.Kubernetes):
                yaml_config = global_user_state.get_cluster_yaml_dict(
                    os.path.expanduser(state['_cluster_yaml']))
                context = kubernetes_utils.get_context_from_config(
                    yaml_config['provider'])
                state['launched_resources'] = launched_resources.copy(
                    region=context)

        if version < 10:
            # In #4660, we keep the cluster entry in the database even when it
            # is in the transition from one region to another during the
            # failover. We allow `handle.cluster_yaml` to be None to indicate
            # that the cluster yaml is intentionally removed. Before that PR,
            # the `handle.cluster_yaml` is always not None, even if it is
            # intentionally removed.
            #
            # For backward compatibility, we set the `_cluster_yaml` to None
            # if the file does not exist, assuming all the removal of the
            # _cluster_yaml for existing clusters are intentional by SkyPilot.
            # are intentional by SkyPilot.
            if state['_cluster_yaml'] is not None and not os.path.exists(
                    os.path.expanduser(state['_cluster_yaml'])):
                state['_cluster_yaml'] = None

        self.__dict__.update(state)

        # Because the update_cluster_ips and update_ssh_ports
        # functions use the handle, we call it on the current instance
        # after the state is updated.
        if version < 3 and head_ip is not None:
            try:
                self.update_cluster_ips()
            except exceptions.FetchClusterInfoError:
                # This occurs when an old cluster from was autostopped,
                # so the head IP in the database is not updated.
                pass
        if version < 4:
            self.update_ssh_ports()

        if version < 8:
            try:
                self._update_cluster_info()
            except exceptions.FetchClusterInfoError:
                # This occurs when an old cluster from was autostopped,
                # so the head IP in the database is not updated.
                pass


class LocalResourcesHandle(CloudVmRayResourceHandle):
    """A handle for local resources."""

    @context_utils.cancellation_guard
    @annotations.lru_cache(scope='global')
    @timeline.event
    def get_command_runners(self,
                            force_cached: bool = False,
                            avoid_ssh_control: bool = False
                           ) -> List[command_runner.CommandRunner]:
        """Returns a list of local command runners."""
        del force_cached, avoid_ssh_control  # Unused.
        return [command_runner.LocalProcessCommandRunner()]


@registry.BACKEND_REGISTRY.type_register(name='cloudvmray')
class CloudVmRayBackend(backends.Backend['CloudVmRayResourceHandle']):
    """Backend: runs on cloud virtual machines, managed by Ray.

    Changing this class may also require updates to:
      * Cloud providers' templates under config/
      * Cloud providers' implementations under clouds/
    """

    NAME = 'cloudvmray'

    # Backward compatibility, with the old name of the handle.
    ResourceHandle = CloudVmRayResourceHandle  # type: ignore

    def __init__(self):
        self.run_timestamp = sky_logging.get_run_timestamp()
        # NOTE: do not expanduser() here, as this '~/...' path is used for
        # remote as well to be expanded on the remote side.
        self.log_dir = os.path.join(constants.SKY_LOGS_DIRECTORY,
                                    self.run_timestamp)
        # Do not make directories to avoid create folder for commands that
        # do not need it (`sky status`, `sky logs` ...)
        # os.makedirs(self.log_dir, exist_ok=True)

        self._dag = None
        self._optimize_target = None
        self._requested_features = set()

        # Command for running the setup script. It is only set when the
        # setup needs to be run outside the self._setup() and as part of
        # a job (detach_setup, default).
        self._setup_cmd = None

    # --- Implementation of Backend APIs ---

    def register_info(self, **kwargs) -> None:
        self._dag = kwargs.pop('dag', self._dag)
        self._optimize_target = kwargs.pop(
            'optimize_target',
            self._optimize_target) or common.OptimizeTarget.COST
        self._requested_features = kwargs.pop('requested_features',
                                              self._requested_features)
        self._dump_final_script = kwargs.pop('dump_final_script', False)
        assert not kwargs, f'Unexpected kwargs: {kwargs}'

    def check_resources_fit_cluster(
        self,
        handle: CloudVmRayResourceHandle,
        task: task_lib.Task,
        check_ports: bool = False,
    ) -> resources_lib.Resources:
        """Check if resources requested by the task fit the cluster.

        The resources requested by the task should be smaller than the existing
        cluster.
        If multiple resources are specified, this checking will pass when
        at least one resource fits the cluster.

        Raises:
            exceptions.ResourcesMismatchError: If the resources in the task
                does not match the existing cluster.
        """

        launched_resources = handle.launched_resources
        cluster_name = handle.cluster_name

        # Usage Collection:
        usage_lib.messages.usage.update_cluster_resources(
            handle.launched_nodes, launched_resources)
        record = global_user_state.get_cluster_from_name(cluster_name)
        if record is not None:
            usage_lib.messages.usage.update_cluster_status(record['status'])

        assert launched_resources.region is not None, handle

        mismatch_str = (f'To fix: specify a new cluster name, or down the '
                        f'existing cluster first: sky down {cluster_name}')
        valid_resource = None
        requested_resource_list = []
        for resource in task.resources:
            if (task.num_nodes <= handle.launched_nodes and
                    resource.less_demanding_than(
                        launched_resources,
                        requested_num_nodes=task.num_nodes,
                        check_ports=check_ports)):
                valid_resource = resource
                break
            else:
                requested_resource_list.append(f'{task.num_nodes}x {resource}')

        if valid_resource is None:
            for example_resource in task.resources:
                if (example_resource.region is not None and
                        example_resource.region != launched_resources.region):
                    with ux_utils.print_exception_no_traceback():
                        raise exceptions.ResourcesMismatchError(
                            f'Task requested resources {example_resource} in region '  # pylint: disable=line-too-long
                            f'{example_resource.region!r}'
                            ', but the existing cluster '
                            f'is in region {launched_resources.region!r}.')
                if (example_resource.zone is not None and
                        example_resource.zone != launched_resources.zone):
                    zone_str = (f'is in zone {launched_resources.zone!r}.'
                                if launched_resources.zone is not None else
                                'does not have zone specified.')
                    with ux_utils.print_exception_no_traceback():
                        raise exceptions.ResourcesMismatchError(
                            f'Task requested resources {example_resource} in zone '  # pylint: disable=line-too-long
                            f'{example_resource.zone!r},'
                            'but the existing cluster '
                            f'{zone_str}')
                if (example_resource.requires_fuse and
                        not launched_resources.requires_fuse):
                    # Will not be reached for non-k8s case since the
                    # less_demanding_than only fails fuse requirement when
                    # the cloud is Kubernetes AND the cluster doesn't have fuse.
                    with ux_utils.print_exception_no_traceback():
                        raise exceptions.ResourcesMismatchError(
                            'Task requires FUSE support for mounting object '
                            'stores, but the existing cluster with '
                            f'{launched_resources!r} does not support FUSE '
                            f'mounting. Launch a new cluster to run this task.')
            requested_resource_str = ', '.join(requested_resource_list)
            if isinstance(task.resources, list):
                requested_resource_str = f'[{requested_resource_str}]'
            elif isinstance(task.resources, set):
                requested_resource_str = f'{{{requested_resource_str}}}'
            with ux_utils.print_exception_no_traceback():
                raise exceptions.ResourcesMismatchError(
                    'Requested resources do not match the existing '
                    'cluster.\n'
                    f'  Requested:\t{requested_resource_str}\n'
                    f'  Existing:\t{handle.launched_nodes}x '
                    f'{handle.launched_resources}\n'
                    f'{mismatch_str}')
        else:
            # For fractional acc count clusters, we round up the number of accs
            # to 1 (sky/utils/resources_utils.py::make_ray_custom_resources_str)
            # Here we scale the required acc count to (required / launched) * 1
            # so the total number of accs is the same as the requested number.
            launched_accs = launched_resources.accelerators
            if (launched_accs is not None and
                    valid_resource.accelerators is not None):
                for _, count in launched_accs.items():
                    if isinstance(count, float) and not count.is_integer():
                        valid_resource = valid_resource.copy(
                            accelerators={
                                k: v / count
                                for k, v in valid_resource.accelerators.items()
                            })
        return valid_resource

    def _provision(
        self,
        task: task_lib.Task,
        to_provision: Optional[resources_lib.Resources],
        dryrun: bool,
        stream_logs: bool,
        cluster_name: str,
        retry_until_up: bool = False,
        skip_unnecessary_provisioning: bool = False,
    ) -> Tuple[Optional[CloudVmRayResourceHandle], bool]:
        """Provisions the cluster, or re-provisions an existing cluster.

        Use the SKYPILOT provisioner if it's supported by the cloud, otherwise
        use 'ray up'.

        See also docstring for Backend.provision().

        Raises:
            exceptions.ClusterOwnerIdentityMismatchError: if the cluster
                'cluster_name' exists and is owned by another user.
            exceptions.InvalidClusterNameError: if the cluster name is invalid.
            exceptions.ResourcesMismatchError: if the requested resources
                do not match the existing cluster.
            exceptions.ResourcesUnavailableError: if the requested resources
                cannot be satisfied. The failover_history of the exception
                will be set as at least 1 exception from either our pre-checks
                (e.g., cluster name invalid) or a region/zone throwing
                resource unavailability.
            exceptions.CommandError: any ssh command error.
            RuntimeError: raised when 'rsync' is not installed.
            # TODO(zhwu): complete the list of exceptions.
        """
        # FIXME: ray up for Azure with different cluster_names will overwrite
        # each other.
        # When rsync is not installed in the user's machine, Ray will
        # silently retry to up the node for _MAX_RAY_UP_RETRY number
        # of times. This is time consuming so we fail early.
        backend_utils.check_rsync_installed()
        # Check if the cluster is owned by the current user. Raise
        # exceptions.ClusterOwnerIdentityMismatchError
        backend_utils.check_owner_identity(cluster_name)
        lock_id = backend_utils.cluster_status_lock_id(cluster_name)
        with timeline.DistributedLockEvent(lock_id):
            # Try to launch the exiting cluster first. If no existing cluster,
            # this function will create a to_provision_config with required
            # resources.
            to_provision_config = self._check_existing_cluster(
                task, to_provision, cluster_name, dryrun)
            assert to_provision_config.resources is not None, (
                'to_provision should not be None', to_provision_config)

            prev_cluster_status = to_provision_config.prev_cluster_status
            usage_lib.messages.usage.update_cluster_resources(
                to_provision_config.num_nodes, to_provision_config.resources)
            usage_lib.messages.usage.update_cluster_status(prev_cluster_status)

            # TODO(suquark): once we have sky on PyPI, we should directly
            # install sky from PyPI.
            # NOTE: can take ~2s.
            with timeline.Event('backend.provision.wheel_build'):
                # TODO(suquark): once we have sky on PyPI, we should directly
                # install sky from PyPI.
                local_wheel_path, wheel_hash = wheel_utils.build_sky_wheel()
            while True:
                # For on-demand instances, RetryingVmProvisioner will retry
                # within the given region first, then optionally retry on all
                # other clouds and regions (if backend.register_info()
                # has been called).
                # For spot instances, each provisioning request is made for a
                # single zone and the provisioner will retry on all other
                # clouds, regions, and zones.
                # See optimizer.py#_make_launchables_for_valid_region_zones()
                # for detailed reasons.

                # After this "round" of optimization across clouds, provisioning
                # may still have not succeeded. This while loop will then kick
                # in if retry_until_up is set, which will kick off new "rounds"
                # of optimization infinitely.
                try:
                    retry_provisioner = RetryingVmProvisioner(
                        self.log_dir,
                        self._dag,
                        self._optimize_target,
                        self._requested_features,
                        local_wheel_path,
                        wheel_hash,
                        blocked_resources=task.blocked_resources)
                    log_path = os.path.join(self.log_dir, 'provision.log')
                    rich_utils.force_update_status(
                        ux_utils.spinner_message('Launching', log_path))
                    config_dict = retry_provisioner.provision_with_retries(
                        task, to_provision_config, dryrun, stream_logs,
                        skip_unnecessary_provisioning)
                    break
                except exceptions.ResourcesUnavailableError as e:
                    log_path = retry_provisioner.log_dir + '/provision.log'
                    error_message = (
                        f'{colorama.Fore.RED}Failed to provision all '
                        f'possible launchable resources.'
                        f'{colorama.Style.RESET_ALL}'
                        ' Relax the task\'s resource requirements: '
                        f'{task.num_nodes}x {list(task.resources)[0]}')
                    if e.no_failover:
                        error_message = str(e)

                    if retry_until_up:
                        gap_seconds = _RETRY_UNTIL_UP_INIT_GAP_SECONDS
                        retry_message = ux_utils.retry_message(
                            f'Retry after {gap_seconds:.0f}s ')
                        hint_message = (f'\n{retry_message} '
                                        f'{ux_utils.log_path_hint(log_path)}'
                                        f'{colorama.Style.RESET_ALL}')
                        raise exceptions.ExecutionRetryableError(
                            error_message,
                            hint=hint_message,
                            retry_wait_seconds=gap_seconds)
                    # Clean up the cluster's entry in `sky status`.
                    # Do not remove the stopped cluster from the global state
                    # if failed to start.
                    if not e.no_failover:
                        global_user_state.remove_cluster(cluster_name,
                                                         terminate=True)
                        usage_lib.messages.usage.update_final_cluster_status(
                            None)
                    logger.error(
                        ux_utils.error_message(
                            'Failed to provision resources. '
                            f'{ux_utils.log_path_hint(log_path)}'))
                    error_message += (
                        '\nTo keep retrying until the cluster is up, use '
                        'the `--retry-until-up` flag.')
                    with ux_utils.print_exception_no_traceback():
                        raise exceptions.ResourcesUnavailableError(
                            error_message + '\n' + str(e),
                            failover_history=e.failover_history) from None
            if dryrun:
                record = global_user_state.get_cluster_from_name(cluster_name)
                return record['handle'] if record is not None else None, False

            if config_dict['provisioning_skipped']:
                # Skip further provisioning.
                # In this case, we won't have certain fields in the config_dict
                # ('handle', 'provision_record', 'resources_vars')
                # We need to return the handle - but it should be the existing
                # handle for the cluster.
                record = global_user_state.get_cluster_from_name(cluster_name)
                assert record is not None and record['handle'] is not None, (
                    cluster_name, record)
                return record['handle'], True

            if 'provision_record' in config_dict:
                # New provisioner is used here.
                handle = config_dict['handle']
                provision_record = config_dict['provision_record']
                resources_vars = config_dict['resources_vars']
                config_hash = config_dict.get('config_hash', None)

                # Setup SkyPilot runtime after the cluster is provisioned
                # 1. Wait for SSH to be ready.
                # 2. Mount the cloud credentials, skypilot wheel,
                #    and other necessary files to the VM.
                # 3. Run setup commands to install dependencies.
                # 4. Starting ray cluster and skylet.
                cluster_info = provisioner.post_provision_runtime_setup(
                    repr(handle.launched_resources.cloud),
                    resources_utils.ClusterName(handle.cluster_name,
                                                handle.cluster_name_on_cloud),
                    handle.cluster_yaml,
                    provision_record=provision_record,
                    custom_resource=resources_vars.get('custom_resources'),
                    log_dir=self.log_dir)
                # We use the IPs from the cluster_info to update_cluster_ips,
                # when the provisioning is done, to make sure the cluster IPs
                # are up-to-date.
                # The staled IPs may be caused by the node being restarted
                # manually or by the cloud provider.
                # Optimize the case where the cluster's IPs can be retrieved
                # from cluster_info.
                handle.docker_user = cluster_info.docker_user
                handle.update_cluster_ips(max_attempts=_FETCH_IP_MAX_ATTEMPTS,
                                          cluster_info=cluster_info)
                handle.update_ssh_ports(max_attempts=_FETCH_IP_MAX_ATTEMPTS)

                # Update launched resources.
                handle.launched_resources = handle.launched_resources.copy(
                    region=provision_record.region, zone=provision_record.zone)

                self._update_after_cluster_provisioned(
                    handle, to_provision_config.prev_handle, task,
                    prev_cluster_status, lock_id, config_hash)
                return handle, False

            cluster_config_file = config_dict['ray']
            handle = config_dict['handle']

            ip_list = handle.external_ips()
            ssh_port_list = handle.external_ssh_ports()
            assert ip_list is not None, handle
            assert ssh_port_list is not None, handle
            config = global_user_state.get_cluster_yaml_dict(
                cluster_config_file)
            if 'docker' in config:
                handle.setup_docker_user(cluster_config_file)

            # Get actual zone info and save it into handle.
            # NOTE: querying zones is expensive, observed 1node GCP >=4s.
            zone = handle.launched_resources.zone
            if zone is None:
                get_zone_cmd = (
                    handle.launched_resources.cloud.get_zone_shell_cmd())
                # zone is None for Azure
                if get_zone_cmd is not None:
                    runners = handle.get_command_runners()

                    def _get_zone(runner):
                        retry_count = 0
                        backoff = common_utils.Backoff(initial_backoff=1,
                                                       max_backoff_factor=3)
                        while True:
                            returncode, stdout, stderr = runner.run(
                                get_zone_cmd,
                                require_outputs=True,
                                stream_logs=False)
                            if returncode == 0:
                                break
                            retry_count += 1
                            if retry_count <= _MAX_GET_ZONE_RETRY:
                                time.sleep(backoff.current_backoff())
                                continue
                        subprocess_utils.handle_returncode(
                            returncode,
                            get_zone_cmd,
                            f'Failed to get zone for {cluster_name!r}',
                            stderr=stderr,
                            stream_logs=stream_logs)
                        return stdout.strip()

                    zones = subprocess_utils.run_in_parallel(_get_zone, runners)
                    if len(set(zones)) == 1:
                        # zone will be checked during Resources cls
                        # initialization.
                        handle.launched_resources = (
                            handle.launched_resources.copy(zone=zones[0]))
                    # If the number of zones > 1, nodes in the cluster are
                    # launched in different zones (legacy clusters before
                    # #1700), leave the zone field of handle.launched_resources
                    # to None.

            # For backward compatibility and robustness of skylet, it is checked
            # and restarted if necessary.
            logger.debug('Checking if skylet is running on the head node.')
            with rich_utils.safe_status(
                    ux_utils.spinner_message('Preparing SkyPilot runtime')):
                # We need to source bashrc for skylet to make sure the autostop
                # event can access the path to the cloud CLIs.
                self.run_on_head(handle,
                                 instance_setup.MAYBE_SKYLET_RESTART_CMD,
                                 source_bashrc=True)

            self._update_after_cluster_provisioned(
                handle, to_provision_config.prev_handle, task,
                prev_cluster_status, lock_id, config_hash)
            return handle, False

    def _open_ports(self, handle: CloudVmRayResourceHandle) -> None:
        cloud = handle.launched_resources.cloud
        logger.debug(
            f'Opening ports {handle.launched_resources.ports} for {cloud}')
        config = global_user_state.get_cluster_yaml_dict(handle.cluster_yaml)
        provider_config = config['provider']
        provision_lib.open_ports(repr(cloud), handle.cluster_name_on_cloud,
                                 handle.launched_resources.ports,
                                 provider_config)

    def _update_after_cluster_provisioned(
            self, handle: CloudVmRayResourceHandle,
            prev_handle: Optional[CloudVmRayResourceHandle],
            task: task_lib.Task,
            prev_cluster_status: Optional[status_lib.ClusterStatus],
            lock_id: str, config_hash: str) -> None:
        usage_lib.messages.usage.update_cluster_resources(
            handle.launched_nodes, handle.launched_resources)
        usage_lib.messages.usage.update_final_cluster_status(
            status_lib.ClusterStatus.UP)

        # Update job queue to avoid stale jobs (when restarted), before
        # setting the cluster to be ready.
        if prev_cluster_status == status_lib.ClusterStatus.INIT:
            # update_status will query the ray job status for all INIT /
            # PENDING / RUNNING jobs for the real status, since we do not
            # know the actual previous status of the cluster.
            cmd = job_lib.JobLibCodeGen.update_status()
            logger.debug('Update job queue on remote cluster.')
            with rich_utils.safe_status(
                    ux_utils.spinner_message('Preparing SkyPilot runtime')):
                returncode, _, stderr = self.run_on_head(handle,
                                                         cmd,
                                                         require_outputs=True)
            subprocess_utils.handle_returncode(returncode, cmd,
                                               'Failed to update job status.',
                                               stderr)
        if prev_cluster_status == status_lib.ClusterStatus.STOPPED:
            # Safely set all the previous jobs to FAILED since the cluster
            # is restarted
            # An edge case here due to racing:
            # 1. A job finishes RUNNING, but right before it update itself
            # to SUCCEEDED, the cluster is STOPPED by `sky stop`.
            # 2. On next `sky start`, it gets reset to FAILED.
            cmd = job_lib.JobLibCodeGen.fail_all_jobs_in_progress()
            returncode, stdout, stderr = self.run_on_head(handle,
                                                          cmd,
                                                          require_outputs=True)
            subprocess_utils.handle_returncode(
                returncode, cmd,
                'Failed to set previously in-progress jobs to FAILED',
                stdout + stderr)

        prev_ports = None
        if prev_handle is not None:
            prev_ports = prev_handle.launched_resources.ports
        current_ports = handle.launched_resources.ports
        open_new_ports = bool(
            resources_utils.port_ranges_to_set(current_ports) -
            resources_utils.port_ranges_to_set(prev_ports))
        if open_new_ports:
            launched_resources = handle.launched_resources.assert_launchable()
            if not (launched_resources.cloud.OPEN_PORTS_VERSION <=
                    clouds.OpenPortsVersion.LAUNCH_ONLY):
                with rich_utils.safe_status(
                        ux_utils.spinner_message(
                            'Launching - Opening new ports')):
                    self._open_ports(handle)

        # Capture task YAML and command
        task_config_redacted = None
        if task is not None:
            task_config_redacted = task.to_yaml_config(redact_secrets=True)

        with timeline.Event('backend.provision.post_process'):
            global_user_state.add_or_update_cluster(
                handle.cluster_name,
                handle,
                set(task.resources),
                ready=True,
                config_hash=config_hash,
                task_config=task_config_redacted,
            )
            usage_lib.messages.usage.update_final_cluster_status(
                status_lib.ClusterStatus.UP)
            # We still add the cluster to ssh config file on API server, this
            # is helpful for people trying to use `sky launch`'ed cluster for
            # ssh proxy jump.
            auth_config = backend_utils.ssh_credential_from_yaml(
                handle.cluster_yaml,
                ssh_user=handle.ssh_user,
                docker_user=handle.docker_user)
            cluster_utils.SSHConfigHelper.add_cluster(
                handle.cluster_name, handle.cached_external_ips, auth_config,
                handle.cached_external_ssh_ports, handle.docker_user,
                handle.ssh_user)

            locks.get_lock(lock_id).force_unlock()

    def _sync_workdir(self, handle: CloudVmRayResourceHandle,
                      workdir: Union[Path, Dict[str, Any]],
                      envs_and_secrets: Dict[str, str]) -> None:
        # Even though provision() takes care of it, there may be cases where
        # this function is called in isolation, without calling provision(),
        # e.g., in CLI.  So we should rerun rsync_up.
        if isinstance(workdir, dict):
            self._sync_git_workdir(handle, envs_and_secrets)
        else:
            self._sync_path_workdir(handle, workdir)

    def _sync_git_workdir(self, handle: CloudVmRayResourceHandle,
                          envs_and_secrets: Dict[str, str]) -> None:
        style = colorama.Style
        ip_list = handle.external_ips()
        assert ip_list is not None, 'external_ips is not cached in handle'

        log_path = os.path.join(self.log_dir, 'workdir_sync.log')

        # TODO(zhwu): refactor this with backend_utils.parallel_cmd_with_rsync
        runners = handle.get_command_runners()

        def _sync_git_workdir_node(
                runner: command_runner.CommandRunner) -> None:
            # Type assertion to help mypy understand the type
            assert hasattr(
                runner, 'git_clone'
            ), f'CommandRunner should have git_clone method, ' \
                f'got {type(runner)}'
            runner.git_clone(
                target_dir=SKY_REMOTE_WORKDIR,
                log_path=log_path,
                stream_logs=False,
                max_retry=3,
                envs_and_secrets=envs_and_secrets,
            )

        num_nodes = handle.launched_nodes
        plural = 's' if num_nodes > 1 else ''
        logger.info(
            f'  {style.DIM}Syncing workdir (to {num_nodes} node{plural}): '
            f'{SKY_REMOTE_WORKDIR}{style.RESET_ALL}')
        os.makedirs(os.path.expanduser(self.log_dir), exist_ok=True)
        os.system(f'touch {log_path}')
        num_threads = subprocess_utils.get_parallel_threads(
            str(handle.launched_resources.cloud))
        with rich_utils.safe_status(
                ux_utils.spinner_message('Syncing workdir', log_path)):
            subprocess_utils.run_in_parallel(_sync_git_workdir_node, runners,
                                             num_threads)
        logger.info(ux_utils.finishing_message('Synced workdir.', log_path))

    def _sync_path_workdir(self, handle: CloudVmRayResourceHandle,
                           workdir: Path) -> None:
        fore = colorama.Fore
        style = colorama.Style
        ip_list = handle.external_ips()
        assert ip_list is not None, 'external_ips is not cached in handle'
        full_workdir = os.path.abspath(os.path.expanduser(workdir))

        # These asserts have been validated at Task construction time.
        assert os.path.exists(full_workdir), f'{full_workdir} does not exist'
        if os.path.islink(full_workdir):
            logger.warning(
                f'{fore.YELLOW}Workdir {workdir!r} is a symlink. '
                f'Symlink contents are not uploaded.{style.RESET_ALL}')
        else:
            assert os.path.isdir(
                full_workdir), f'{full_workdir} should be a directory.'

        # Raise warning if directory is too large
        dir_size = backend_utils.path_size_megabytes(full_workdir)
        if dir_size >= _PATH_SIZE_MEGABYTES_WARN_THRESHOLD:
            logger.warning(
                f'  {fore.YELLOW}The size of workdir {workdir!r} '
                f'is {dir_size} MB. Try to keep workdir small or use '
                '.skyignore to exclude large files, as large sizes will slow '
                f'down rsync.{style.RESET_ALL}')

        log_path = os.path.join(self.log_dir, 'workdir_sync.log')

        # TODO(zhwu): refactor this with backend_utils.parallel_cmd_with_rsync
        runners = handle.get_command_runners()

        def _sync_workdir_node(runner: command_runner.CommandRunner) -> None:
            runner.rsync(
                source=workdir,
                target=SKY_REMOTE_WORKDIR,
                up=True,
                log_path=log_path,
                stream_logs=False,
            )

        num_nodes = handle.launched_nodes
        plural = 's' if num_nodes > 1 else ''
        logger.info(
            f'  {style.DIM}Syncing workdir (to {num_nodes} node{plural}): '
            f'{workdir} -> {SKY_REMOTE_WORKDIR}{style.RESET_ALL}')
        os.makedirs(os.path.expanduser(self.log_dir), exist_ok=True)
        os.system(f'touch {log_path}')
        num_threads = subprocess_utils.get_parallel_threads(
            str(handle.launched_resources.cloud))
        with rich_utils.safe_status(
                ux_utils.spinner_message('Syncing workdir', log_path)):
            subprocess_utils.run_in_parallel(_sync_workdir_node, runners,
                                             num_threads)
        logger.info(ux_utils.finishing_message('Synced workdir.', log_path))

    def _sync_file_mounts(
        self,
        handle: CloudVmRayResourceHandle,
        all_file_mounts: Optional[Dict[Path, Path]],
        storage_mounts: Optional[Dict[Path, storage_lib.Storage]],
    ) -> None:
        """Mounts all user files to the remote nodes.

        Note: This does not handle COPY storage_mounts. These should have
        already been translated into file_mounts by task.sync_storage_mounts().

        TODO: Delete COPY storage_mounts in task.sync_storage_mounts(), and
        assert here that all storage_mounts are MOUNT mode.
        """
        launched_resources = handle.launched_resources.assert_launchable()
        with rich_utils.safe_status(ux_utils.spinner_message('Syncing files')):
            controller_utils.replace_skypilot_config_path_in_file_mounts(
                launched_resources.cloud, all_file_mounts)
            self._execute_file_mounts(handle, all_file_mounts)
            self._execute_storage_mounts(handle, storage_mounts)
            self._set_storage_mounts_metadata(handle.cluster_name,
                                              storage_mounts)

    def _setup(self, handle: CloudVmRayResourceHandle, task: task_lib.Task,
               detach_setup: bool) -> None:
        start = time.time()

        if task.setup is None:
            return
        setup = task.setup
        # Sync the setup script up and run it.
        internal_ips = handle.internal_ips()
        remote_setup_file_name = f'/tmp/sky_setup_{self.run_timestamp}'
        # Need this `-i` option to make sure `source ~/.bashrc` work
        setup_cmd = f'/bin/bash -i {remote_setup_file_name} 2>&1'
        runners = handle.get_command_runners(avoid_ssh_control=True)

        def _setup_node(node_id: int) -> None:
            setup_envs = task.envs_and_secrets
            setup_envs.update(self._skypilot_predefined_env_vars(handle))
            setup_envs['SKYPILOT_SETUP_NODE_IPS'] = '\n'.join(internal_ips)
            setup_envs['SKYPILOT_SETUP_NODE_RANK'] = str(node_id)
            runner = runners[node_id]
            setup_script = log_lib.make_task_bash_script(setup,
                                                         env_vars=setup_envs)
            encoded_script = shlex.quote(setup_script)

            def _dump_final_script(
                    setup_script: str,
                    target_dir: str = remote_setup_file_name) -> None:
                with tempfile.NamedTemporaryFile('w', prefix='sky_setup_') as f:
                    f.write(setup_script)
                    f.flush()
                    setup_sh_path = f.name
                    runner.rsync(source=setup_sh_path,
                                 target=target_dir,
                                 up=True,
                                 stream_logs=False)

            # Always dump the full setup script to the persistent path first
            # In high availability mode, we need to dump the full setup script
            # to a persistent path BEFORE any other operations. This ensures
            # that if the pod restarts, it can find and execute the complete
            # setup script, rather than a reference to a temporary file that
            # would no longer exist after restart.
            if self._dump_final_script:
                _dump_final_script(setup_script,
                                   constants.PERSISTENT_SETUP_SCRIPT_PATH)

            if detach_setup or _is_command_length_over_limit(encoded_script):
                _dump_final_script(setup_script)
                create_script_code = 'true'
            else:
                create_script_code = (f'{{ echo {encoded_script} > '
                                      f'{remote_setup_file_name}; }}')

            if detach_setup:
                return

            setup_log_path = os.path.join(self.log_dir,
                                          f'setup-{runner.node_id}.log')

            def _run_setup(setup_cmd: str) -> int:
                returncode = runner.run(
                    setup_cmd,
                    log_path=setup_log_path,
                    process_stream=False,
                    # We do not source bashrc for setup, since bashrc is sourced
                    # in the script already.
                    # Skip an empty line and two lines due to the /bin/bash -i
                    # and source ~/.bashrc in the setup_cmd.
                    #   bash: cannot set terminal process group (7398): Inappropriate ioctl for device # pylint: disable=line-too-long
                    #   bash: no job control in this shell
                    skip_num_lines=3)
                return returncode

            returncode = _run_setup(f'{create_script_code} && {setup_cmd}',)

            def _load_setup_log_and_match(match_str: str) -> bool:
                try:
                    with open(os.path.expanduser(setup_log_path),
                              'r',
                              encoding='utf-8') as f:
                        return match_str.lower() in f.read().lower()
                except Exception as e:  # pylint: disable=broad-except
                    # We don't crash the setup if we cannot read the log file.
                    # Instead, we should retry the setup with dumping the script
                    # to a file to be safe.
                    logger.debug(
                        f'Failed to read setup log file {setup_log_path}: {e}')
                    return True

            if ((returncode == 255 and _load_setup_log_and_match('too long')) or
                (returncode == 1 and
                 _load_setup_log_and_match('request-uri too large'))):
                # If the setup script is too long, we retry it with dumping
                # the script to a file and running it with SSH. We use a
                # general length limit check before but it could be
                # inaccurate on some systems.
                # When there is a cloudflare proxy in front of the remote, it
                # could cause `414 Request-URI Too Large` error.
                logger.debug('Failed to run setup command inline due to '
                             'command length limit. Dumping setup script to '
                             'file and running it with SSH.')
                _dump_final_script(setup_script)
                returncode = _run_setup(setup_cmd)

            def error_message() -> str:
                # Use the function to avoid tailing the file in success case
                try:
                    last_10_lines = subprocess.run(
                        ['tail', '-n10',
                         os.path.expanduser(setup_log_path)],
                        stdout=subprocess.PIPE,
                        check=True).stdout.decode('utf-8')
                except subprocess.CalledProcessError:
                    last_10_lines = None

                err_msg = (f'Failed to setup with return code {returncode}. '
                           f'Check the details in log: {setup_log_path}')
                if last_10_lines:
                    err_msg += (f'\n\n{colorama.Fore.RED}'
                                '****** START Last lines of setup output ******'
                                f'{colorama.Style.RESET_ALL}\n'
                                f'{last_10_lines}'
                                f'{colorama.Fore.RED}'
                                '******* END Last lines of setup output *******'
                                f'{colorama.Style.RESET_ALL}')
                return err_msg

            subprocess_utils.handle_returncode(returncode=returncode,
                                               command=setup_cmd,
                                               error_msg=error_message)

        num_nodes = len(runners)
        plural = 's' if num_nodes > 1 else ''
        node_str = f'{num_nodes} VM{plural}'
        if isinstance(handle.launched_resources.cloud, clouds.Kubernetes):
            node_str = f'{num_nodes} pod{plural}'
        controller = controller_utils.Controllers.from_name(handle.cluster_name)
        if controller is not None:
            node_str = controller.value.name
        if not detach_setup:
            logger.info(
                ux_utils.starting_message(f'Running setup on {node_str}.'))
        # TODO(zhwu): run_in_parallel uses multi-thread to run the commands,
        # which can cause the program waiting for all the threads to finish,
        # even if some of them raise exceptions. We should replace it with
        # multi-process.
        rich_utils.stop_safe_status()
        subprocess_utils.run_in_parallel(_setup_node, list(range(num_nodes)))

        if detach_setup:
            # Only set this when setup needs to be run outside the self._setup()
            # as part of a job (detach_setup, default).
            self._setup_cmd = setup_cmd
            logger.info(ux_utils.finishing_message('Setup detached.'))
            return
        end = time.time()
        logger.debug(f'Setup took {end - start} seconds.')
        setup_log_path = os.path.join(self.log_dir, 'setup-*.log')
        logger.info(
            ux_utils.finishing_message('Setup completed.', setup_log_path))

    def _exec_code_on_head(
        self,
        handle: CloudVmRayResourceHandle,
        codegen: str,
        job_id: int,
        detach_run: bool = False,
        managed_job_dag: Optional['dag.Dag'] = None,
        remote_log_dir: Optional[str] = None,
    ) -> None:
        """Executes generated code on the head node."""
        script_path = os.path.join(SKY_REMOTE_APP_DIR, f'sky_job_{job_id}')
        if remote_log_dir is None:
            remote_log_dir = self.log_dir
        remote_log_path = os.path.join(remote_log_dir, 'run.log')

        cd = f'cd {SKY_REMOTE_WORKDIR}'

        mkdir_code = (f'{cd} && mkdir -p {remote_log_dir} && '
                      f'touch {remote_log_path}')
        encoded_script = shlex.quote(codegen)
        create_script_code = f'{{ echo {encoded_script} > {script_path}; }}'
        job_submit_cmd = (
            # JOB_CMD_IDENTIFIER is used for identifying the process retrieved
            # with pid is the same driver process.
            f'{job_lib.JOB_CMD_IDENTIFIER.format(job_id)} && '
            f'{cd} && {constants.SKY_PYTHON_CMD} -u {script_path}'
            # Do not use &>, which is not POSIX and may not work.
            # Note that the order of ">filename 2>&1" matters.
            f'> {remote_log_path} 2>&1')

        code = job_lib.JobLibCodeGen.queue_job(job_id, job_submit_cmd)
        job_submit_cmd = ' && '.join([mkdir_code, create_script_code, code])

        def _dump_code_to_file(codegen: str,
                               target_dir: str = SKY_REMOTE_APP_DIR) -> None:
            runners = handle.get_command_runners()
            head_runner = runners[0]
            with tempfile.NamedTemporaryFile('w', prefix='sky_app_') as fp:
                fp.write(codegen)
                fp.flush()
                script_path = os.path.join(target_dir, f'sky_job_{job_id}')
                # We choose to sync code + exec, because the alternative of 'ray
                # submit' may not work as it may use system python (python2) to
                # execute the script. Happens for AWS.
                head_runner.rsync(source=fp.name,
                                  target=script_path,
                                  up=True,
                                  stream_logs=False)

        # Should also be ealier than _is_command_length_over_limit
        # Same reason as in _setup
        if self._dump_final_script:
            _dump_code_to_file(job_submit_cmd,
                               constants.PERSISTENT_RUN_SCRIPT_DIR)

        if _is_command_length_over_limit(job_submit_cmd):
            _dump_code_to_file(codegen)
            job_submit_cmd = f'{mkdir_code} && {code}'

        def _maybe_add_managed_job_code(job_submit_cmd: str) -> str:
            if managed_job_dag is not None:
                # Add the managed job to job queue database.
                managed_job_codegen = managed_jobs.ManagedJobCodeGen()
                managed_job_code = managed_job_codegen.set_pending(
                    job_id,
                    managed_job_dag,
                    skypilot_config.get_active_workspace(
                        force_user_workspace=True),
                    entrypoint=common_utils.get_current_command())
                # Set the managed job to PENDING state to make sure that this
                # managed job appears in the `sky jobs queue`, even if it needs
                # to wait to be submitted.
                # We cannot set the managed job to PENDING state in the job
                # template (jobs-controller.yaml.j2), as it may need to wait for
                # the run commands to be scheduled on the job controller in
                # high-load cases.
                job_submit_cmd += ' && ' + managed_job_code
            return job_submit_cmd

        job_submit_cmd = _maybe_add_managed_job_code(job_submit_cmd)

        returncode, stdout, stderr = self.run_on_head(handle,
                                                      job_submit_cmd,
                                                      stream_logs=False,
                                                      require_outputs=True)
        # Happens when someone calls `sky exec` but remote is outdated for
        # running a job. Necessitating calling `sky launch`.
        backend_utils.check_stale_runtime_on_remote(returncode, stderr,
                                                    handle.cluster_name)
        output = stdout + stderr
        if ((returncode == 255 and 'too long' in output.lower()) or
            (returncode == 1 and 'request-uri too large' in output.lower())):
            # If the generated script is too long, we retry it with dumping
            # the script to a file and running it with SSH. We use a general
            # length limit check before but it could be inaccurate on some
            # systems.
            # When there is a cloudflare proxy in front of the remote, it could
            # cause `414 Request-URI Too Large` error.
            logger.debug('Failed to submit job due to command length limit. '
                         'Dumping job to file and running it with SSH. '
                         f'Output: {output}')
            _dump_code_to_file(codegen)
            job_submit_cmd = f'{mkdir_code} && {code}'
            job_submit_cmd = _maybe_add_managed_job_code(job_submit_cmd)
            returncode, stdout, stderr = self.run_on_head(handle,
                                                          job_submit_cmd,
                                                          stream_logs=False,
                                                          require_outputs=True)

        subprocess_utils.handle_returncode(returncode,
                                           job_submit_cmd,
                                           f'Failed to submit job {job_id}.',
                                           stderr=stdout + stderr)

        controller = controller_utils.Controllers.from_name(handle.cluster_name)
        if controller == controller_utils.Controllers.SKY_SERVE_CONTROLLER:
            logger.info(ux_utils.starting_message('Service registered.'))
        else:
            logger.info(
                ux_utils.starting_message(f'Job submitted, ID: {job_id}'))
        rich_utils.stop_safe_status()
        if not detach_run:
            if (handle.cluster_name == controller_utils.Controllers.
                    JOBS_CONTROLLER.value.cluster_name):
                self.tail_managed_job_logs(handle, job_id)
            else:
                # Sky logs. Not using subprocess.run since it will make the
                # ssh keep connected after ctrl-c.
                self.tail_logs(handle, job_id)

    def _add_job(self, handle: CloudVmRayResourceHandle,
                 job_name: Optional[str], resources_str: str,
                 metadata: str) -> Tuple[int, str]:
        code = job_lib.JobLibCodeGen.add_job(
            job_name=job_name,
            username=common_utils.get_user_hash(),
            run_timestamp=self.run_timestamp,
            resources_str=resources_str,
            metadata=metadata)
        returncode, result_str, stderr = self.run_on_head(handle,
                                                          code,
                                                          stream_logs=False,
                                                          require_outputs=True,
                                                          separate_stderr=True)
        # Happens when someone calls `sky exec` but remote is outdated for
        # adding a job. Necessitating calling `sky launch`.
        backend_utils.check_stale_runtime_on_remote(returncode, stderr,
                                                    handle.cluster_name)
        # TODO(zhwu): this sometimes will unexpectedly fail, we can add
        # retry for this, after we figure out the reason.
        subprocess_utils.handle_returncode(returncode, code,
                                           'Failed to fetch job id.', stderr)
        try:
            job_id_match = _JOB_ID_PATTERN.search(result_str)
            if job_id_match is not None:
                job_id = int(job_id_match.group(1))
            else:
                # For backward compatibility.
                job_id = int(result_str)
            log_dir_match = _LOG_DIR_PATTERN.search(result_str)
            if log_dir_match is not None:
                log_dir = log_dir_match.group(1).strip()
            else:
                # For backward compatibility, use the same log dir as local.
                log_dir = self.log_dir
        except ValueError as e:
            logger.error(stderr)
            raise ValueError(f'Failed to parse job id: {result_str}; '
                             f'Returncode: {returncode}') from e
        return job_id, log_dir

    def _execute(
        self,
        handle: CloudVmRayResourceHandle,
        task: task_lib.Task,
        detach_run: bool,
        dryrun: bool = False,
    ) -> Optional[int]:
        """Executes the task on the cluster.

        Returns:
            Job id if the task is submitted to the cluster, None otherwise.
        """
        if task.run is None and self._setup_cmd is None:
            # This message is fine without mentioning setup, as there are two
            # cases when run section is empty:
            # 1. setup specified: setup is executed in detached mode and this
            #    message will not be shown.
            # 2. no setup specified: this message is fine as a user is likely
            #    creating a cluster only, and ok with the empty run command.
            logger.info('Run commands not specified or empty.')
            return None
        if task.run is None:
            # If the task has no run command, we still need to execute the
            # generated ray driver program to run the setup command in detached
            # mode.
            # In this case, we reset the resources for the task, so that the
            # detached setup does not need to wait for the task resources to be
            # ready (which is not used for setup anyway).
            valid_resource = sky.Resources()
        else:
            # Check the task resources vs the cluster resources. Since
            # `sky exec` will not run the provision and _check_existing_cluster
            # We need to check ports here since sky.exec shouldn't change
            # resources.
            valid_resource = self.check_resources_fit_cluster(handle,
                                                              task,
                                                              check_ports=True)
        task_copy = copy.copy(task)
        # Handle multiple resources exec case.
        task_copy.set_resources(valid_resource)
        if len(task.resources) > 1:
            logger.info('Multiple resources are specified '
                        f'for the task, using: {valid_resource}')
        task_copy.best_resources = None
        resources_str = backend_utils.get_task_resources_str(task_copy)

        if dryrun:
            logger.info(f'Dryrun complete. Would have run:\n{task}')
            return None

        job_id, log_dir = self._add_job(handle, task_copy.name, resources_str,
                                        task.metadata_json)

        num_actual_nodes = task.num_nodes * handle.num_ips_per_node
        # Case: task_lib.Task(run, num_nodes=N) or TPU VM Pods
        if num_actual_nodes > 1:
            self._execute_task_n_nodes(handle, task_copy, job_id, detach_run,
                                       log_dir)
        else:
            # Case: task_lib.Task(run, num_nodes=1)
            self._execute_task_one_node(handle, task_copy, job_id, detach_run,
                                        log_dir)

        return job_id

    def _post_execute(self, handle: CloudVmRayResourceHandle,
                      down: bool) -> None:
        """Post-execute cleanup."""
        del handle, down  # Unused.
        # All logic is handled in previous stages, no-op.

    def _teardown_ephemeral_storage(self, task: task_lib.Task) -> None:
        storage_mounts = task.storage_mounts
        if storage_mounts is not None:
            for _, storage in storage_mounts.items():
                if not storage.persistent:
                    storage.delete()

    def _teardown(self,
                  handle: CloudVmRayResourceHandle,
                  terminate: bool,
                  purge: bool = False):
        """Tear down or stop the cluster.

        Args:
            handle: The handle to the cluster.
            terminate: Terminate or stop the cluster.
            purge: Purge the cluster record from the cluster table, even if
                the teardown fails.
        Raises:
            exceptions.ClusterOwnerIdentityMismatchError: If the cluster is
                owned by another user.
            exceptions.CloudUserIdentityError: if we fail to get the current
                user identity.
            RuntimeError: If the cluster fails to be terminated/stopped.
        """
        cluster_name = handle.cluster_name
        # Check if the cluster is owned by the current user. Raise
        # exceptions.ClusterOwnerIdentityMismatchError
        yellow = colorama.Fore.YELLOW
        reset = colorama.Style.RESET_ALL
        is_identity_mismatch_and_purge = False
        try:
            backend_utils.check_owner_identity(cluster_name)
        except exceptions.ClusterOwnerIdentityMismatchError as e:
            if purge:
                logger.error(e)
                verbed = 'terminated' if terminate else 'stopped'
                logger.warning(
                    f'{yellow}Purge (-p/--purge) is set, ignoring the '
                    f'identity mismatch error and removing '
                    f'the cluster record from cluster table.{reset}\n{yellow}It'
                    ' is the user\'s responsibility to ensure that this '
                    f'cluster is actually {verbed} on the cloud.{reset}')
                is_identity_mismatch_and_purge = True
            else:
                raise
        lock_id = backend_utils.cluster_status_lock_id(cluster_name)
        lock = locks.get_lock(lock_id)
        # Retry in case new cluster operation comes in and holds the lock
        # right after the lock is removed.
        n_attempts = 2
        while True:
            n_attempts -= 1
            # In case other running cluster operations are still holding the
            # lock.
            lock.force_unlock()
            # We have to kill the cluster requests, because `down` and `stop`
            # should be higher priority than the cluster requests, and we should
            # release the lock from other requests.
            exclude_request_to_kill = 'sky.down' if terminate else 'sky.stop'
            try:
                # TODO(zhwu): we should get rid of this when it is being called
                # internally without involving an API server, e.g., when a
                # controller is trying to terminate a cluster.
                requests_lib.kill_cluster_requests(handle.cluster_name,
                                                   exclude_request_to_kill)
            except Exception as e:  # pylint: disable=broad-except
                # We allow the failure to kill other launch requests, because
                # it is not critical to the cluster teardown.
                logger.warning(
                    'Failed to kill other launch requests for the '
                    f'cluster {handle.cluster_name}: '
                    f'{common_utils.format_exception(e, use_bracket=True)}')
            try:
                with lock:
                    self.teardown_no_lock(
                        handle,
                        terminate,
                        purge,
                        # When --purge is set and we already see an ID mismatch
                        # error, we skip the refresh codepath. This is because
                        # refresh checks current user identity can throw
                        # ClusterOwnerIdentityMismatchError. The argument/flag
                        # `purge` should bypass such ID mismatch errors.
                        refresh_cluster_status=(
                            not is_identity_mismatch_and_purge))
                if terminate:
                    lock.force_unlock()
                break
            except locks.LockTimeout as e:
                logger.debug(f'Failed to acquire lock for {cluster_name}, '
                             f'retrying...')
                if n_attempts <= 0:
                    raise RuntimeError(
                        f'Cluster {cluster_name!r} is locked by {lock_id}. '
                        'Check to see if it is still being launched') from e

    # --- CloudVMRayBackend Specific APIs ---

    def get_job_status(
        self,
        handle: CloudVmRayResourceHandle,
        job_ids: Optional[List[int]] = None,
        stream_logs: bool = True
    ) -> Dict[Optional[int], Optional[job_lib.JobStatus]]:
        code = job_lib.JobLibCodeGen.get_job_status(job_ids)
        returncode, stdout, stderr = self.run_on_head(handle,
                                                      code,
                                                      stream_logs=stream_logs,
                                                      require_outputs=True,
                                                      separate_stderr=True)
        subprocess_utils.handle_returncode(returncode, code,
                                           'Failed to get job status.', stderr)
        statuses = job_lib.load_statuses_payload(stdout)
        return statuses

    def cancel_jobs(self,
                    handle: CloudVmRayResourceHandle,
                    jobs: Optional[List[int]],
                    cancel_all: bool = False,
                    user_hash: Optional[str] = None) -> None:
        """Cancels jobs.

        See `skylet.job_lib.cancel_jobs_encoded_results` for more details.
        """
        code = job_lib.JobLibCodeGen.cancel_jobs(jobs, cancel_all, user_hash)
        returncode, stdout, _ = self.run_on_head(handle,
                                                 code,
                                                 stream_logs=False,
                                                 require_outputs=True)
        subprocess_utils.handle_returncode(
            returncode, code,
            f'Failed to cancel jobs on cluster {handle.cluster_name}.', stdout)

        cancelled_ids = message_utils.decode_payload(stdout)
        if cancelled_ids:
            logger.info(
                f'Cancelled job ID(s): {", ".join(map(str, cancelled_ids))}')
        else:
            logger.info('No jobs cancelled. They may be in terminal states.')

    def sync_down_logs(
            self,
            handle: CloudVmRayResourceHandle,
            job_ids: Optional[List[str]],
            local_dir: str = constants.SKY_LOGS_DIRECTORY) -> Dict[str, str]:
        """Sync down logs for the given job_ids.

        Returns:
            A dictionary mapping job_id to log path.
        """
        code = job_lib.JobLibCodeGen.get_log_dirs_for_jobs(job_ids)
        returncode, job_to_dir, stderr = self.run_on_head(handle,
                                                          code,
                                                          stream_logs=False,
                                                          require_outputs=True,
                                                          separate_stderr=True)
        subprocess_utils.handle_returncode(returncode, code,
                                           'Failed to sync logs.', stderr)
        job_to_dir: Dict[str, str] = message_utils.decode_payload(job_to_dir)
        if not job_to_dir:
            logger.info(f'{colorama.Fore.YELLOW}'
                        'No matching log directories found'
                        f'{colorama.Style.RESET_ALL}')
            return {}

        job_ids = list(job_to_dir.keys())
        dirs = list(job_to_dir.values())
        remote_log_dirs = [
            # TODO(aylei): backward compatibility for legacy runtime that
            # returns run_timestamp only, remove after 0.12.0
            (dir if constants.SKY_LOGS_DIRECTORY in dir else os.path.join(
                constants.SKY_LOGS_DIRECTORY, dir)) for dir in dirs
        ]
        local_log_dirs = [(dir.replace(constants.SKY_LOGS_DIRECTORY, local_dir)
                           if constants.SKY_LOGS_DIRECTORY in dir else
                           os.path.join(local_dir, dir)) for dir in dirs]

        runners = handle.get_command_runners()

        def _rsync_down(args) -> None:
            """Rsync down logs from remote nodes.

            Args:
                args: A tuple of (runner, local_log_dir, remote_log_dir)
            """
            (runner, local_log_dir, remote_log_dir) = args
            try:
                os.makedirs(os.path.expanduser(local_log_dir), exist_ok=True)
                runner.rsync(
                    # Require a `/` at the end to make sure the parent dir
                    # are not created locally. We do not add additional '*' as
                    # kubernetes's rsync does not work with an ending '*'.
                    source=f'{remote_log_dir}/',
                    target=os.path.expanduser(local_log_dir),
                    up=False,
                    stream_logs=False,
                )
            except exceptions.CommandError as e:
                if e.returncode == exceptions.RSYNC_FILE_NOT_FOUND_CODE:
                    # Raised by rsync_down. Remote log dir may not exist, since
                    # the job can be run on some part of the nodes.
                    logger.debug(f'{runner.node_id} does not have the tasks/*.')
                else:
                    raise

        parallel_args = [[runner, *item]
                         for item in zip(local_log_dirs, remote_log_dirs)
                         for runner in runners]
        subprocess_utils.run_in_parallel(_rsync_down, parallel_args)
        return dict(zip(job_ids, local_log_dirs))

    @context_utils.cancellation_guard
    def tail_logs(
            self,
            handle: CloudVmRayResourceHandle,
            job_id: Optional[int],
            managed_job_id: Optional[int] = None,
            follow: bool = True,
            tail: int = 0,
            require_outputs: bool = False,
            stream_logs: bool = True,
            process_stream: bool = False) -> Union[int, Tuple[int, str, str]]:
        """Tail the logs of a job.

        Args:
            handle: The handle to the cluster.
            job_id: The job ID to tail the logs of.
            managed_job_id: The managed job ID for display purpose only.
            follow: Whether to follow the logs.
            tail: The number of lines to display from the end of the
                log file. If 0, print all lines.
            require_outputs: Whether to return the stdout/stderr of the command.
            stream_logs: Whether to stream the logs to stdout/stderr.
            process_stream: Whether to process the stream.

        Returns:
            The exit code of the tail command. Returns code 100 if the job has
            failed. See exceptions.JobExitCode for possible return codes.
        """
        code = job_lib.JobLibCodeGen.tail_logs(job_id,
                                               managed_job_id=managed_job_id,
                                               follow=follow,
                                               tail=tail)
        if job_id is None and managed_job_id is None:
            logger.info(
                'Job ID not provided. Streaming the logs of the latest job.')

        # With the stdin=subprocess.DEVNULL, the ctrl-c will not directly
        # kill the process, so we need to handle it manually here.
        if threading.current_thread() is threading.main_thread():
            signal.signal(signal.SIGINT, backend_utils.interrupt_handler)
            signal.signal(signal.SIGTSTP, backend_utils.stop_handler)
        try:
            final = self.run_on_head(
                handle,
                code,
                stream_logs=stream_logs,
                process_stream=process_stream,
                require_outputs=require_outputs,
                # Allocate a pseudo-terminal to disable output buffering.
                # Otherwise, there may be 5 minutes delay in logging.
                ssh_mode=command_runner.SshMode.INTERACTIVE,
            )
        except SystemExit as e:
            final = e.code
        return final

    def tail_managed_job_logs(self,
                              handle: CloudVmRayResourceHandle,
                              job_id: Optional[int] = None,
                              job_name: Optional[str] = None,
                              controller: bool = False,
                              follow: bool = True,
                              tail: Optional[int] = None) -> int:
        # if job_name is not None, job_id should be None
        assert job_name is None or job_id is None, (job_name, job_id)
        code = managed_jobs.ManagedJobCodeGen.stream_logs(
            job_name, job_id, follow, controller, tail)

        # With the stdin=subprocess.DEVNULL, the ctrl-c will not directly
        # kill the process, so we need to handle it manually here.
        if threading.current_thread() is threading.main_thread():
            signal.signal(signal.SIGINT, backend_utils.interrupt_handler)
            signal.signal(signal.SIGTSTP, backend_utils.stop_handler)

        # Refer to the notes in tail_logs.
        try:
            returncode = self.run_on_head(
                handle,
                code,
                stream_logs=True,
                process_stream=False,
                ssh_mode=command_runner.SshMode.INTERACTIVE,
            )
        except SystemExit as e:
            returncode = e.code
        return returncode

    def sync_down_managed_job_logs(
            self,
            handle: CloudVmRayResourceHandle,
            job_id: Optional[int] = None,
            job_name: Optional[str] = None,
            controller: bool = False,
            local_dir: str = constants.SKY_LOGS_DIRECTORY) -> Dict[str, str]:
        """Sync down logs for a managed job.

        Args:
            handle: The handle to the cluster.
            job_id: The job ID to sync down logs for.
            job_name: The job name to sync down logs for.
            controller: Whether to sync down logs for the controller.
            local_dir: The local directory to sync down logs to.

        Returns:
            A dictionary mapping job_id to log path.
        """
        # if job_name and job_id should not both be specified
        assert job_name is None or job_id is None, (job_name, job_id)

        if job_id is None:
            # generate code to get the job_id
            # if job_name is None, get all job_ids
            # TODO: Only get the latest job_id, since that's the only one we use
            code = managed_jobs.ManagedJobCodeGen.get_all_job_ids_by_name(
                job_name=job_name)
            returncode, job_ids, stderr = self.run_on_head(handle,
                                                           code,
                                                           stream_logs=False,
                                                           require_outputs=True,
                                                           separate_stderr=True)
            subprocess_utils.handle_returncode(returncode, code,
                                               'Failed to sync down logs.',
                                               stderr)
            job_ids = message_utils.decode_payload(job_ids)
            if not job_ids:
                logger.info(f'{colorama.Fore.YELLOW}'
                            'No matching job found'
                            f'{colorama.Style.RESET_ALL}')
                return {}
            elif len(job_ids) > 1:
                name_str = ''
                if job_name is not None:
                    name_str = ('Multiple jobs IDs found under the name '
                                f'{job_name}. ')
                controller_str = ' (controller)' if controller else ''
                logger.info(f'{colorama.Fore.YELLOW}'
                            f'{name_str}'
                            f'Downloading the latest job logs{controller_str}.'
                            f'{colorama.Style.RESET_ALL}')
            # list should aready be in descending order
            job_id = job_ids[0]

        if isinstance(handle, LocalResourcesHandle):
            # In consolidation mode, we don't submit a ray job, therefore no
            # run_timestamp is available. We use a dummy run_timestamp here.
            run_timestamps = {
                job_id: f'managed-jobs-consolidation-mode-{job_id}'
            }
        else:
            # get the run_timestamp
            # the function takes in [job_id]
            code = job_lib.JobLibCodeGen.get_log_dirs_for_jobs([str(job_id)])
            returncode, run_timestamps_payload, stderr = self.run_on_head(
                handle,
                code,
                stream_logs=False,
                require_outputs=True,
                separate_stderr=True)
            subprocess_utils.handle_returncode(returncode, code,
                                               'Failed to sync logs.', stderr)
            # returns with a dict of {job_id: run_timestamp}
            run_timestamps = message_utils.decode_payload(
                run_timestamps_payload)
        if not run_timestamps:
            logger.info(f'{colorama.Fore.YELLOW}'
                        'No matching log directories found'
                        f'{colorama.Style.RESET_ALL}')
            return {}

        run_timestamp = list(run_timestamps.values())[0]
        job_id = list(run_timestamps.keys())[0]
        local_log_dir = ''
        if controller:  # download controller logs
            remote_log = os.path.join(managed_jobs.JOBS_CONTROLLER_LOGS_DIR,
                                      f'{job_id}.log')
            local_log_dir = os.path.join(local_dir, run_timestamp)
            os.makedirs(os.path.dirname(os.path.expanduser(local_log_dir)),
                        exist_ok=True)

            logger.debug(f'{colorama.Fore.CYAN}'
                         f'Job {job_id} local logs: {local_log_dir}'
                         f'{colorama.Style.RESET_ALL}')

            runners = handle.get_command_runners()

            def _rsync_down(args) -> None:
                """Rsync down logs from remote nodes.

                Args:
                    args: A tuple of (runner, local_log_dir, remote_log_dir)
                """
                (runner, local_log_dir, remote_log) = args
                try:
                    os.makedirs(os.path.expanduser(local_log_dir),
                                exist_ok=True)
                    runner.rsync(
                        source=remote_log,
                        target=f'{local_log_dir}/controller.log',
                        up=False,
                        stream_logs=False,
                    )
                except exceptions.CommandError as e:
                    if e.returncode == exceptions.RSYNC_FILE_NOT_FOUND_CODE:
                        # Raised by rsync_down. Remote log dir may not exist
                        # since the job can be run on some part of the nodes.
                        logger.debug(
                            f'{runner.node_id} does not have the tasks/*.')
                    else:
                        raise

            parallel_args = [
                (runner, local_log_dir, remote_log) for runner in runners
            ]
            subprocess_utils.run_in_parallel(_rsync_down, parallel_args)
        else:  # download job logs
            local_log_dir = os.path.join(local_dir, 'managed_jobs',
                                         run_timestamp)
            os.makedirs(os.path.dirname(os.path.expanduser(local_log_dir)),
                        exist_ok=True)
            log_file = os.path.join(local_log_dir, 'run.log')

            code = managed_jobs.ManagedJobCodeGen.stream_logs(job_name=None,
                                                              job_id=job_id,
                                                              follow=False,
                                                              controller=False)

            # With the stdin=subprocess.DEVNULL, the ctrl-c will not
            # kill the process, so we need to handle it manually here.
            if threading.current_thread() is threading.main_thread():
                signal.signal(signal.SIGINT, backend_utils.interrupt_handler)
                signal.signal(signal.SIGTSTP, backend_utils.stop_handler)

            # We redirect the output to the log file
            # and disable the STDOUT and STDERR
            self.run_on_head(
                handle,
                code,
                log_path=os.path.expanduser(log_file),
                stream_logs=False,
                process_stream=False,
                ssh_mode=command_runner.SshMode.INTERACTIVE,
            )

        logger.debug(f'{colorama.Fore.CYAN}'
                     f'Job {job_id} logs: {local_log_dir}'
                     f'{colorama.Style.RESET_ALL}')
        return {str(job_id): local_log_dir}

    def teardown_no_lock(self,
                         handle: CloudVmRayResourceHandle,
                         terminate: bool,
                         purge: bool = False,
                         post_teardown_cleanup: bool = True,
                         refresh_cluster_status: bool = True,
                         remove_from_db: bool = True) -> None:
        """Teardown the cluster without acquiring the cluster status lock.

        NOTE: This method should not be called without holding the cluster
        status lock already.

        refresh_cluster_status is only used internally in the status refresh
        process, and should not be set to False in other cases.

        Raises:
            RuntimeError: If the cluster fails to be terminated/stopped.
        """
        exclude_request_to_kill = 'sky.down' if terminate else 'sky.stop'
        # We have to kill the cluster requests again within the lock, because
        # any pending requests on the same cluster should be cancelled after
        # the cluster is terminated/stopped. Otherwise, it will be quite
        # confusing to see the cluster restarted immediately after it is
        # terminated/stopped, when there is a pending launch request.
        try:
            # TODO(zhwu): we should get rid of this when it is being called
            # internally without involving an API server, e.g., when a
            # controller is trying to terminate a cluster.
            requests_lib.kill_cluster_requests(handle.cluster_name,
                                               exclude_request_to_kill)
        except Exception as e:  # pylint: disable=broad-except
            # We allow the failure to kill other launch requests, because
            # it is not critical to the cluster teardown.
            logger.warning(
                'Failed to kill other launch requests for the '
                f'cluster {handle.cluster_name}: '
                f'{common_utils.format_exception(e, use_bracket=True)}')
        cluster_status_fetched = False
        if refresh_cluster_status:
            try:
                prev_cluster_status, _ = (
                    backend_utils.refresh_cluster_status_handle(
                        handle.cluster_name,
                        acquire_per_cluster_status_lock=False))
                cluster_status_fetched = True
            except exceptions.ClusterStatusFetchingError:
                logger.warning(
                    'Failed to fetch cluster status for '
                    f'{handle.cluster_name!r}. Assuming the cluster is still '
                    'up.')
        if not cluster_status_fetched:
            record = global_user_state.get_cluster_from_name(
                handle.cluster_name)
            prev_cluster_status = record[
                'status'] if record is not None else None
        if prev_cluster_status is None:
            # When the cluster is not in the cluster table, we guarantee that
            # all related resources / cache / config are cleaned up, i.e. it
            # is safe to skip and return True.
            ux_utils.console_newline()
            logger.warning(
                f'Cluster {handle.cluster_name!r} is already terminated. '
                'Skipped.')
            return

        if handle.cluster_yaml is None:
            logger.warning(f'Cluster {handle.cluster_name!r} has no '
                           f'provision yaml so it '
                           'has not been provisioned. Skipped.')
            global_user_state.remove_cluster(handle.cluster_name,
                                             terminate=terminate)
            return
        log_path = os.path.join(os.path.expanduser(self.log_dir),
                                'teardown.log')
        log_abs_path = os.path.abspath(log_path)
        launched_resources = handle.launched_resources.assert_launchable()
        cloud = launched_resources.cloud
        config = global_user_state.get_cluster_yaml_dict(handle.cluster_yaml)
        cluster_name = handle.cluster_name
        cluster_name_on_cloud = handle.cluster_name_on_cloud

        # Avoid possibly unbound warnings. Code below must overwrite these vars:
        returncode = 0
        stdout = ''
        stderr = ''

        if (cloud.PROVISIONER_VERSION >=
                clouds.ProvisionerVersion.RAY_PROVISIONER_SKYPILOT_TERMINATOR):
            logger.debug(f'Provisioner version: {cloud.PROVISIONER_VERSION} '
                         'using new provisioner for teardown.')
            # Stop the ray autoscaler first to avoid the head node trying to
            # re-launch the worker nodes, during the termination of the
            # cluster.
            try:
                # We do not check the return code, since Ray returns
                # non-zero return code when calling Ray stop,
                # even when the command was executed successfully.
                self.run_on_head(handle,
                                 f'{constants.SKY_RAY_CMD} stop --force')
            except exceptions.FetchClusterInfoError:
                # This error is expected if the previous cluster IP is
                # failed to be found,
                # i.e., the cluster is already stopped/terminated.
                if prev_cluster_status == status_lib.ClusterStatus.UP:
                    logger.warning(
                        'Failed to take down Ray autoscaler on the head node. '
                        'It might be because the cluster\'s head node has '
                        'already been terminated. It is fine to skip this.')

            try:
                provisioner.teardown_cluster(repr(cloud),
                                             resources_utils.ClusterName(
                                                 cluster_name,
                                                 cluster_name_on_cloud),
                                             terminate=terminate,
                                             provider_config=config['provider'])
            except Exception as e:  # pylint: disable=broad-except
                if purge:
                    logger.warning(
                        _TEARDOWN_PURGE_WARNING.format(
                            reason='stopping/terminating cluster nodes',
                            details=common_utils.format_exception(
                                e, use_bracket=True)))
                else:
                    raise

            if post_teardown_cleanup:
                self.post_teardown_cleanup(handle, terminate, purge,
                                           remove_from_db)
            return

        if (isinstance(cloud, clouds.IBM) and terminate and
                prev_cluster_status == status_lib.ClusterStatus.STOPPED):
            # pylint: disable= W0622 W0703 C0415
            from sky.adaptors import ibm
            from sky.skylet.providers.ibm.vpc_provider import IBMVPCProvider

            config_provider = global_user_state.get_cluster_yaml_dict(
                handle.cluster_yaml)['provider']
            region = config_provider['region']
            search_client = ibm.search_client()
            vpc_found = False
            # pylint: disable=unsubscriptable-object
            vpcs_filtered_by_tags_and_region = search_client.search(
                query=(f'type:vpc AND tags:{cluster_name_on_cloud} '
                       f'AND region:{region}'),
                fields=['tags', 'region', 'type'],
                limit=1000).get_result()['items']
            vpc_id = None
            try:
                vpc_id = vpcs_filtered_by_tags_and_region[0]['crn'].rsplit(
                    ':', 1)[-1]
                vpc_found = True
            except Exception:
                logger.critical('failed to locate vpc for ibm cloud')
                returncode = -1

            if vpc_found:
                # Delete VPC and it's associated resources
                vpc_provider = IBMVPCProvider(
                    config_provider['resource_group_id'], region,
                    cluster_name_on_cloud)
                vpc_provider.delete_vpc(vpc_id, region)
                # successfully removed cluster as no exception was raised
                returncode = 0

        else:
            config['provider']['cache_stopped_nodes'] = not terminate
            with tempfile.NamedTemporaryFile('w',
                                             prefix='sky_',
                                             delete=False,
                                             suffix='.yml') as f:
                common_utils.dump_yaml(f.name, config)
                f.flush()

                teardown_verb = 'Terminating' if terminate else 'Stopping'
                with rich_utils.safe_status(
                        ux_utils.spinner_message(
                            f'{teardown_verb}: {cluster_name}', log_path)):
                    # FIXME(zongheng): support retries. This call can fail for
                    # example due to GCP returning list requests per limit
                    # exceeded.
                    returncode, stdout, stderr = log_lib.run_with_log(
                        ['ray', 'down', '-y', f.name],
                        log_abs_path,
                        stream_logs=False,
                        require_outputs=True,
                        # Disable stdin to avoid ray outputs mess up the
                        # terminal with misaligned output when multithreading/
                        # multiprocessing are used.
                        # Refer to: https://github.com/ray-project/ray/blob/d462172be7c5779abf37609aed08af112a533e1e/python/ray/autoscaler/_private/subprocess_output_util.py#L264 # pylint: disable=line-too-long
                        stdin=subprocess.DEVNULL)
        if returncode != 0:
            if purge:
                logger.warning(
                    _TEARDOWN_PURGE_WARNING.format(
                        reason='stopping/terminating cluster nodes',
                        details=stderr))
            # 'TPU must be specified.': This error returns when we call "gcloud
            #   delete" with an empty VM list where no instance exists. Safe to
            #   ignore it and do cleanup locally. TODO(wei-lin): refactor error
            #   handling mechanism.
            #
            # 'SKYPILOT_ERROR_NO_NODES_LAUNCHED': this indicates nodes are
            #   never launched and the errors are related to pre-launch
            #   configurations (such as VPC not found). So it's safe & good UX
            #   to not print a failure message.
            elif ('TPU must be specified.' not in stderr and
                  'SKYPILOT_ERROR_NO_NODES_LAUNCHED: ' not in stderr):
                raise RuntimeError(
                    _TEARDOWN_FAILURE_MESSAGE.format(
                        extra_reason='',
                        cluster_name=common_utils.cluster_name_in_hint(
                            cluster_name, cluster_name_on_cloud),
                        stdout=stdout,
                        stderr=stderr))

        # No need to clean up if the cluster is already terminated
        # (i.e., prev_status is None), as the cleanup has already been done
        # if the cluster is removed from the status table.
        if post_teardown_cleanup:
            self.post_teardown_cleanup(handle, terminate, purge)

    def post_teardown_cleanup(self,
                              handle: CloudVmRayResourceHandle,
                              terminate: bool,
                              purge: bool = False,
                              remove_from_db: bool = True,
                              failover: bool = False) -> None:
        """Cleanup local configs/caches and delete TPUs after teardown.

        This method will handle the following cleanup steps:
        * Deleting the TPUs;
        * Removing ssh configs for the cluster;
        * Deleting the open ports;
        * Deleting the custom multi network infrastructure based on the
          failover flag (e.g. delete firewalls, subnets, and VPCs for GPU
          Direct if failover is False, otherwise, only delete the subnets);
        * Updating the local state of the cluster;
        * Removing the terminated cluster's scripts and ray yaml files.
        """
        cluster_name_on_cloud = handle.cluster_name_on_cloud
        cloud = handle.launched_resources.cloud

        if terminate and handle.launched_resources.is_image_managed is True:
            # Delete the image when terminating a "cloned" cluster, i.e.,
            # whose image is created by SkyPilot (--clone-disk-from)
            logger.debug(f'Deleting image {handle.launched_resources.image_id}')
            cluster_resources = handle.launched_resources
            cluster_cloud = cluster_resources.cloud
            image_dict = cluster_resources.image_id
            assert cluster_cloud is not None, cluster_resources
            assert image_dict is not None and len(image_dict) == 1
            image_id = list(image_dict.values())[0]
            try:
                cluster_cloud.delete_image(image_id,
                                           handle.launched_resources.region)
            except exceptions.CommandError as e:
                logger.warning(
                    f'Failed to delete cloned image {image_id}. Please '
                    'remove it manually to avoid image leakage. Details: '
                    f'{common_utils.format_exception(e, use_bracket=True)}')
        if terminate:
            # This function could be directly called from status refresh,
            # where we need to cleanup the cluster profile.
            metadata_utils.remove_cluster_metadata(handle.cluster_name)
            # The cluster yaml does not exist when skypilot has not found
            # the right resource to provision the cluster.
            if handle.cluster_yaml is not None:
                launched_resources = (
                    handle.launched_resources.assert_launchable())
                cloud = launched_resources.cloud
                config = global_user_state.get_cluster_yaml_dict(
                    handle.cluster_yaml)
                ports_cleaned_up = False
                custom_multi_network_cleaned_up = False
                try:
                    cloud.check_features_are_supported(
                        launched_resources,
                        {clouds.CloudImplementationFeatures.OPEN_PORTS})
                    provision_lib.cleanup_ports(repr(cloud),
                                                cluster_name_on_cloud,
                                                handle.launched_resources.ports,
                                                config['provider'])
                    ports_cleaned_up = True
                except exceptions.NotSupportedError:
                    pass
                except exceptions.PortDoesNotExistError:
                    logger.debug('Ports do not exist. Skipping cleanup.')
                except Exception as e:  # pylint: disable=broad-except
                    if purge:
                        msg = common_utils.format_exception(e, use_bracket=True)
                        logger.warning(
                            f'Failed to cleanup ports. Skipping since purge is '
                            f'set. Details: {msg}')
                    else:
                        raise

                # Clean up custom multi networks, e.g. the subnets, firewalls,
                # and VPCs created for GCP GPUDirect TCPX
                try:
                    cloud.check_features_are_supported(
                        handle.launched_resources, {
                            clouds.CloudImplementationFeatures.
                            CUSTOM_MULTI_NETWORK
                        })
                    provision_lib.cleanup_custom_multi_network(
                        repr(cloud), cluster_name_on_cloud, config['provider'],
                        failover)
                    custom_multi_network_cleaned_up = True
                except exceptions.NotSupportedError:
                    pass
                except Exception as e:  # pylint: disable=broad-except
                    if purge:
                        msg = common_utils.format_exception(e, use_bracket=True)
                        logger.warning(
                            f'Failed to cleanup custom multi network. Skipping '
                            f'since purge is set. Details: {msg}')
                    else:
                        raise

                if ports_cleaned_up and custom_multi_network_cleaned_up:
                    try:
                        self.remove_cluster_config(handle)
                    except Exception as e:  # pylint: disable=broad-except
                        if purge:
                            msg = common_utils.format_exception(
                                e, use_bracket=True)
                            logger.warning(
                                f'Failed to remove cluster config. Skipping '
                                f'since purge is set. Details: {msg}')
                        else:
                            raise

        sky.utils.cluster_utils.SSHConfigHelper.remove_cluster(
            handle.cluster_name)

        def _detect_abnormal_non_terminated_nodes(
                handle: CloudVmRayResourceHandle) -> None:
            # Confirm that instances have actually transitioned state before
            # updating the state database. We do this immediately before
            # removing the state from the database, so that we can guarantee
            # that this is always called before the state is removed. We
            # considered running this check as part of
            # provisioner.teardown_cluster or provision.terminate_instances, but
            # it would open the door to code paths that successfully call this
            # function but do not first call teardown_cluster or
            # terminate_instances. See
            # https://github.com/skypilot-org/skypilot/pull/4443#discussion_r1872798032
            attempts = 0
            while True:
                config = global_user_state.get_cluster_yaml_dict(
                    handle.cluster_yaml)

                logger.debug(f'instance statuses attempt {attempts + 1}')
                node_status_dict = provision_lib.query_instances(
                    repr(cloud),
                    cluster_name_on_cloud,
                    config['provider'],
                    non_terminated_only=False)

                unexpected_node_state: Optional[Tuple[str, str]] = None
                for node_id, node_status in node_status_dict.items():
                    logger.debug(f'{node_id} status: {node_status}')
                    # FIXME(cooperc): Some clouds (e.g. GCP) do not distinguish
                    # between "stopping/stopped" and "terminating/terminated",
                    # so we allow for either status instead of casing on
                    # `terminate`.
                    if node_status not in [
                            None, status_lib.ClusterStatus.STOPPED
                    ]:
                        unexpected_node_state = (node_id, node_status)
                        break

                if unexpected_node_state is None:
                    break

                attempts += 1
                if attempts < _TEARDOWN_WAIT_MAX_ATTEMPTS:
                    time.sleep(_TEARDOWN_WAIT_BETWEEN_ATTEMPS_SECONDS)
                else:
                    (node_id, node_status) = unexpected_node_state
                    raise RuntimeError(f'Instance {node_id} in unexpected '
                                       f'state {node_status}.')

        # If cluster_yaml is None, the cluster should ensured to be terminated,
        # so we don't need to do the double check.
        if handle.cluster_yaml is not None:
            try:
                _detect_abnormal_non_terminated_nodes(handle)
            except exceptions.ClusterStatusFetchingError as e:
                if purge:
                    msg = common_utils.format_exception(e, use_bracket=True)
                    logger.warning(
                        'Failed abnormal non-terminated nodes cleanup. '
                        'Skipping and cleaning up as purge is set. '
                        f'Details: {msg}')
                    logger.debug(f'Full exception details: {msg}',
                                 exc_info=True)
                else:
                    raise

        if not terminate or remove_from_db:
            global_user_state.remove_cluster(handle.cluster_name,
                                             terminate=terminate)

    def remove_cluster_config(self, handle: CloudVmRayResourceHandle) -> None:
        """Remove the YAML config of a cluster."""
        cluster_yaml_path = handle.cluster_yaml
        handle.cluster_yaml = None
        global_user_state.update_cluster_handle(handle.cluster_name, handle)
        global_user_state.remove_cluster_yaml(handle.cluster_name)
        common_utils.remove_file_if_exists(cluster_yaml_path)

    def set_autostop(self,
                     handle: CloudVmRayResourceHandle,
                     idle_minutes_to_autostop: Optional[int],
                     down: bool = False,
                     stream_logs: bool = True) -> None:
        # The core.autostop() function should have already checked that the
        # cloud and resources support requested autostop.
        if idle_minutes_to_autostop is not None:
            # Skip auto-stop for Kubernetes and RunPod clusters.
            if (isinstance(handle.launched_resources.cloud,
                           (clouds.Kubernetes, clouds.RunPod)) and not down and
                    idle_minutes_to_autostop >= 0):
                # We should hit this code path only for the controllers on
                # Kubernetes and RunPod clusters, because autostop() will
                # skip the supported feature check. Non-controller k8s/runpod
                # clusters will have already errored out.
                controller = controller_utils.Controllers.from_name(
                    handle.cluster_name)
                assert (controller is not None), handle.cluster_name
                if (controller
                        == controller_utils.Controllers.SKY_SERVE_CONTROLLER and
                        isinstance(handle.launched_resources.cloud,
                                   clouds.Kubernetes)):
                    # For SkyServe controllers on Kubernetes: override autostop
                    # behavior to force autodown (instead of no-op)
                    # to avoid dangling controllers.

                    # down = False is the default, but warn the user in case
                    # they have explicitly specified it.
                    # TODO(cooperc): Fix for new autostop stuff.
                    config_override_down = skypilot_config.get_nested(
                        (controller.value.controller_type, 'controller',
                         'autostop', 'down'), None)
                    if config_override_down is False:  # will not match None
                        logger.warning(
                            'SkyServe controller autodown is disabled in the '
                            '~/.sky/config.yaml configuration file '
                            '(serve.controller.autostop.down_when_idle), but '
                            'it is force enabled for Kubernetes clusters.')

                    down = True
                else:
                    logger.info('Auto-stop is not supported for Kubernetes '
                                'and RunPod clusters. Skipping.')
                    return

            # Check if we're stopping spot
            assert (handle.launched_resources is not None and
                    handle.launched_resources.cloud is not None), handle
            code = autostop_lib.AutostopCodeGen.set_autostop(
                idle_minutes_to_autostop, self.NAME, down)
            returncode, _, stderr = self.run_on_head(handle,
                                                     code,
                                                     require_outputs=True,
                                                     stream_logs=stream_logs)
            subprocess_utils.handle_returncode(returncode,
                                               code,
                                               'Failed to set autostop',
                                               stderr=stderr,
                                               stream_logs=stream_logs)
            global_user_state.set_cluster_autostop_value(
                handle.cluster_name, idle_minutes_to_autostop, down)

        # Add/Remove autodown annotations to/from Kubernetes pods.
        if isinstance(handle.launched_resources.cloud, clouds.Kubernetes):
            kubernetes_utils.set_autodown_annotations(
                handle=handle,
                idle_minutes_to_autostop=idle_minutes_to_autostop,
                down=down)

    def is_definitely_autostopping(self,
                                   handle: CloudVmRayResourceHandle,
                                   stream_logs: bool = True) -> bool:
        """Check if the cluster is autostopping.

        Returns:
            True if the cluster is definitely autostopping. It is possible
            that the cluster is still autostopping when False is returned,
            due to errors like transient network issues.
        """
        if handle.head_ip is None:
            # The head node of the cluster is not UP or in an abnormal state.
            # We cannot check if the cluster is autostopping.
            return False
        code = autostop_lib.AutostopCodeGen.is_autostopping()
        returncode, stdout, stderr = self.run_on_head(handle,
                                                      code,
                                                      require_outputs=True,
                                                      stream_logs=stream_logs)

        if returncode == 0:
            return message_utils.decode_payload(stdout)
        logger.debug('Failed to check if cluster is autostopping with '
                     f'{returncode}: {stdout+stderr}\n'
                     f'Command: {code}')
        return False

    # TODO(zhwu): Refactor this to a CommandRunner class, so different backends
    # can support its own command runner.
    @timeline.event
    @context_utils.cancellation_guard
    def run_on_head(
        self,
        handle: CloudVmRayResourceHandle,
        cmd: str,
        *,
        port_forward: Optional[List[int]] = None,
        log_path: str = '/dev/null',
        stream_logs: bool = False,
        ssh_mode: command_runner.SshMode = command_runner.SshMode.
        NON_INTERACTIVE,
        under_remote_workdir: bool = False,
        require_outputs: bool = False,
        separate_stderr: bool = False,
        process_stream: bool = True,
        source_bashrc: bool = False,
        **kwargs,
    ) -> Union[int, Tuple[int, str, str]]:
        """Runs 'cmd' on the cluster's head node.

        It will try to fetch the head node IP if it is not cached.

        Args:
            handle: The ResourceHandle to the cluster.
            cmd: The command to run.

            Advanced options:

            port_forward: A list of ports to forward.
            log_path: The path to the log file.
            stream_logs: Whether to stream the logs to stdout/stderr.
            ssh_mode: The mode to use for ssh.
                See command_runner.SSHCommandRunner.SSHMode for more details.
            under_remote_workdir: Whether to run the command under the remote
                workdir ~/sky_workdir.
            require_outputs: Whether to return the stdout and stderr of the
                command.
            separate_stderr: Whether to separate stderr from stdout.
            process_stream: Whether to post-process the stdout/stderr of the
                command, such as replacing or skipping lines on the fly. If
                enabled, lines are printed only when '\r' or '\n' is found.
            source_bashrc: Whether to source bashrc when running on the command
                on the VM. If it is a user-related commands, it would always be
                good to source bashrc to make sure the env vars are set.

        Returns:
            returncode
            or
            A tuple of (returncode, stdout, stderr).

        Raises:
            exceptions.FetchClusterInfoError: If the cluster info cannot be
                fetched.
        """
        # This will try to fetch the head node IP if it is not cached.

        runners = handle.get_command_runners()
        head_runner = runners[0]
        if under_remote_workdir:
            cmd = f'cd {SKY_REMOTE_WORKDIR} && {cmd}'

        return head_runner.run(
            cmd,
            port_forward=port_forward,
            log_path=log_path,
            process_stream=process_stream,
            stream_logs=stream_logs,
            ssh_mode=ssh_mode,
            require_outputs=require_outputs,
            separate_stderr=separate_stderr,
            source_bashrc=source_bashrc,
            **kwargs,
        )

    # --- Utilities ---

    @timeline.event
    def _check_existing_cluster(
            self,
            task: task_lib.Task,
            to_provision: Optional[resources_lib.Resources],
            cluster_name: str,
            dryrun: bool = False) -> RetryingVmProvisioner.ToProvisionConfig:
        """Checks if the cluster exists and returns the provision config.

        Raises:
            exceptions.ResourcesMismatchError: If the resources in the task
                does not match the existing cluster.
            exceptions.InvalidClusterNameError: If the cluster name is invalid.
            # TODO(zhwu): complete the list of exceptions.
        """
        record = global_user_state.get_cluster_from_name(cluster_name)
        if record is None:
            handle_before_refresh = None
            status_before_refresh = None
        else:
            handle_before_refresh = record['handle']
            status_before_refresh = record['status']

        handle: Optional[CloudVmRayResourceHandle]
        prev_cluster_status, handle = (status_before_refresh,
                                       handle_before_refresh)

        if not dryrun:
            # We force refresh any cluster (1) with INIT status, or (2) has
            # autostop set. This is to determine the actual state of such a
            # cluster and to make the hint that uses prev_cluster_status more
            # accurate.
            record = backend_utils.refresh_cluster_record(
                cluster_name,
                force_refresh_statuses={status_lib.ClusterStatus.INIT},
                acquire_per_cluster_status_lock=False,
            )
            if record is not None:
                prev_cluster_status = record['status']
                handle = record['handle']
            else:
                prev_cluster_status = None
                handle = None
        # We should check the cluster_ever_up after refresh, because if the
        # cluster is terminated (through console or auto-down), the record will
        # become None and the cluster_ever_up should be considered as False.
        cluster_ever_up = record is not None and record['cluster_ever_up']
        prev_config_hash = record['config_hash'] if record is not None else None
        logger.debug(f'cluster_ever_up: {cluster_ever_up}')
        logger.debug(f'record: {record}')

        if prev_cluster_status is not None:
            assert handle is not None
            # Cluster already exists.
            self.check_resources_fit_cluster(handle, task)
            # Use the existing cluster.
            assert handle.launched_resources is not None, (cluster_name, handle)
            # Take a random resource in order to get resource info that applies
            # to all resources.
            one_task_resource = list(task.resources)[0]
            # Assume resources share the same ports.
            for resource in task.resources:
                assert resource.ports == one_task_resource.ports
            requested_ports_set = resources_utils.port_ranges_to_set(
                one_task_resource.ports)
            current_ports_set = resources_utils.port_ranges_to_set(
                handle.launched_resources.ports)
            all_ports = resources_utils.port_set_to_ranges(current_ports_set |
                                                           requested_ports_set)
            to_provision = handle.launched_resources
            assert to_provision is not None
            to_provision = to_provision.assert_launchable()
            if (to_provision.cloud.OPEN_PORTS_VERSION <=
                    clouds.OpenPortsVersion.LAUNCH_ONLY):
                if not requested_ports_set <= current_ports_set:
                    current_cloud = to_provision.cloud
                    with ux_utils.print_exception_no_traceback():
                        raise exceptions.NotSupportedError(
                            'Failed to open new ports on an existing cluster '
                            f'with the current cloud {current_cloud} as it only'
                            ' supports opening ports on launch of the cluster. '
                            'Please terminate the existing cluster and launch '
                            'a new cluster with the desired ports open.')
            if all_ports:
                to_provision = to_provision.copy(ports=all_ports)
            # Docker login should always be the same for all resources, since
            # it's set from envs.
            for resource in task.resources:
                assert (resource.docker_login_config ==
                        one_task_resource.docker_login_config), (
                            resource.docker_login_config,
                            one_task_resource.docker_login_config)
            # If we have docker login config in the new task, override the
            # existing resources to pick up new credentials. This allows the
            # user to specify new or fixed credentials if the existing
            # credentials are not working. If we don't do this, the credentials
            # from the existing resources will always be reused.
            if one_task_resource.docker_login_config is not None:
                to_provision = to_provision.copy(
                    _docker_login_config=one_task_resource.docker_login_config)
            return RetryingVmProvisioner.ToProvisionConfig(
                cluster_name,
                to_provision,
                handle.launched_nodes,
                prev_cluster_status=prev_cluster_status,
                prev_handle=handle,
                prev_cluster_ever_up=cluster_ever_up,
                prev_config_hash=prev_config_hash)
        usage_lib.messages.usage.set_new_cluster()
        # Use the task_cloud, because the cloud in `to_provision` can be changed
        # later during the retry.
        common_utils.check_cluster_name_is_valid(cluster_name)

        if to_provision is None:
            # The cluster is recently terminated either by autostop or manually
            # terminated on the cloud. We should use the previously terminated
            # resources to provision the cluster.
            #
            # FIXME(zongheng): this assert can be hit by using two terminals.
            # First, create a 'dbg' cluster. Then:
            #   Terminal 1: sky down dbg -y
            #   Terminal 2: sky launch -c dbg -- echo
            # Run it in order. Terminal 2 will show this error after terminal 1
            # succeeds in downing the cluster and releasing the lock.
            assert isinstance(
                handle_before_refresh, CloudVmRayResourceHandle), (
                    f'Trying to launch cluster {cluster_name!r} recently '
                    'terminated on the cloud, but the handle is not a '
                    f'CloudVmRayResourceHandle ({handle_before_refresh}).')
            status_before_refresh_str = None
            if status_before_refresh is not None:
                status_before_refresh_str = status_before_refresh.value

            logger.info(
                f'The cluster {cluster_name!r} (status: '
                f'{status_before_refresh_str}) was not found on the cloud: it '
                'may be autodowned, manually terminated, or its launch never '
                'succeeded. Provisioning a new cluster by using the same '
                'resources as its original launch.')
            to_provision = handle_before_refresh.launched_resources
            self.check_resources_fit_cluster(handle_before_refresh, task)

        return RetryingVmProvisioner.ToProvisionConfig(
            cluster_name,
            to_provision,
            task.num_nodes,
            prev_cluster_status=None,
            prev_handle=None,
            prev_cluster_ever_up=False,
            prev_config_hash=prev_config_hash)

    def _execute_file_mounts(self, handle: CloudVmRayResourceHandle,
                             file_mounts: Optional[Dict[Path, Path]]):
        """Executes file mounts.

        Rsyncing local files and copying from remote stores.
        """
        # File mounts handling for remote paths possibly without write access:
        #  (1) in 'file_mounts' sections, add <prefix> to these target paths.
        #  (2) then, create symlinks from '/.../file' to '<prefix>/.../file'.
        if file_mounts is None or not file_mounts:
            return
        symlink_commands = []
        fore = colorama.Fore
        style = colorama.Style
        start = time.time()
        runners = handle.get_command_runners()
        log_path = os.path.join(self.log_dir, 'file_mounts.log')
        num_threads = subprocess_utils.get_max_workers_for_file_mounts(
            file_mounts, str(handle.launched_resources.cloud))

        # Check the files and warn
        for dst, src in file_mounts.items():
            if not data_utils.is_cloud_store_url(src):
                full_src = os.path.abspath(os.path.expanduser(src))
                # Checked during Task.set_file_mounts().
                assert os.path.exists(
                    full_src), f'{full_src} does not exist. {file_mounts}'
                src_size = backend_utils.path_size_megabytes(full_src)
                if src_size >= _PATH_SIZE_MEGABYTES_WARN_THRESHOLD:
                    logger.warning(
                        f'  {fore.YELLOW}The size of file mount src {src!r} '
                        f'is {src_size} MB. Try to keep src small or use '
                        '.skyignore to exclude large files, as large sizes '
                        f'will slow down rsync. {style.RESET_ALL}')
                if os.path.islink(full_src):
                    logger.warning(
                        f'  {fore.YELLOW}Source path {src!r} is a symlink. '
                        f'Symlink contents are not uploaded.{style.RESET_ALL}')

        os.makedirs(os.path.expanduser(self.log_dir), exist_ok=True)
        os.system(f'touch {log_path}')

        rich_utils.force_update_status(
            ux_utils.spinner_message('Syncing file mounts', log_path))

        for dst, src in file_mounts.items():
            # TODO: room for improvement.  Here there are many moving parts
            # (download gsutil on remote, run gsutil on remote).  Consider
            # alternatives (smart_open, each provider's own sdk), a
            # data-transfer container etc.
            if not os.path.isabs(dst) and not dst.startswith('~/'):
                dst = f'{SKY_REMOTE_WORKDIR}/{dst}'
            # Sync 'src' to 'wrapped_dst', a safe-to-write "wrapped" path.
            wrapped_dst = dst
            if not dst.startswith('~/') and not dst.startswith('/tmp/'):
                # Handles the remote paths possibly without write access.
                # (1) add <prefix> to these target paths.
                wrapped_dst = backend_utils.FileMountHelper.wrap_file_mount(dst)
                cmd = backend_utils.FileMountHelper.make_safe_symlink_command(
                    source=dst, target=wrapped_dst)
                symlink_commands.append(cmd)

            if not data_utils.is_cloud_store_url(src):
                full_src = os.path.abspath(os.path.expanduser(src))

                if os.path.isfile(full_src):
                    mkdir_for_wrapped_dst = (
                        f'mkdir -p {os.path.dirname(wrapped_dst)}')
                else:
                    mkdir_for_wrapped_dst = f'mkdir -p {wrapped_dst}'

                # TODO(mluo): Fix method so that mkdir and rsync run together
                backend_utils.parallel_data_transfer_to_nodes(
                    runners,
                    source=src,
                    target=wrapped_dst,
                    cmd=mkdir_for_wrapped_dst,
                    run_rsync=True,
                    action_message='Syncing',
                    log_path=log_path,
                    stream_logs=False,
                    num_threads=num_threads,
                )
                continue

            storage = cloud_stores.get_storage_from_path(src)
            if storage.is_directory(src):
                sync_cmd = (storage.make_sync_dir_command(
                    source=src, destination=wrapped_dst))
                # It is a directory so make sure it exists.
                mkdir_for_wrapped_dst = f'mkdir -p {wrapped_dst}'
            else:
                sync_cmd = (storage.make_sync_file_command(
                    source=src, destination=wrapped_dst))
                # It is a file so make sure *its parent dir* exists.
                mkdir_for_wrapped_dst = (
                    f'mkdir -p {os.path.dirname(wrapped_dst)}')

            download_target_commands = [
                # Ensure sync can write to wrapped_dst (e.g., '/data/').
                mkdir_for_wrapped_dst,
                # Both the wrapped and the symlink dir exist; sync.
                sync_cmd,
            ]
            command = ' && '.join(download_target_commands)
            # dst is only used for message printing.
            backend_utils.parallel_data_transfer_to_nodes(
                runners,
                source=src,
                target=dst,
                cmd=command,
                run_rsync=False,
                action_message='Syncing',
                log_path=log_path,
                stream_logs=False,
                # Need to source bashrc, as the cloud specific CLI or SDK may
                # require PATH in bashrc.
                source_bashrc=True,
                num_threads=num_threads,
            )
        # (2) Run the commands to create symlinks on all the nodes.
        symlink_command = ' && '.join(symlink_commands)
        if symlink_command:
            # ALIAS_SUDO_TO_EMPTY_FOR_ROOT_CMD sets sudo to empty string for
            # root. We need this as we do not source bashrc for the command for
            # better performance, and our sudo handling is only in bashrc.
            symlink_command = (
                f'{command_runner.ALIAS_SUDO_TO_EMPTY_FOR_ROOT_CMD} && '
                f'{symlink_command}')

            def _symlink_node(runner: command_runner.CommandRunner):
                returncode = runner.run(symlink_command, log_path=log_path)
                subprocess_utils.handle_returncode(
                    returncode, symlink_command,
                    'Failed to create symlinks. The target destination '
                    f'may already exist. Log: {log_path}')

            subprocess_utils.run_in_parallel(_symlink_node, runners,
                                             num_threads)
        end = time.time()
        logger.debug(f'File mount sync took {end - start} seconds.')
        logger.info(ux_utils.finishing_message('Synced file_mounts.', log_path))

    def _execute_storage_mounts(
            self, handle: CloudVmRayResourceHandle,
            storage_mounts: Optional[Dict[Path, storage_lib.Storage]]):
        """Executes storage mounts: installing mounting tools and mounting."""
        # Handle cases where `storage_mounts` is None. This occurs when users
        # initiate a 'sky start' command from a Skypilot version that predates
        # the introduction of the `storage_mounts_metadata` feature.
        if storage_mounts is None:
            return

        # Process only mount mode objects here. COPY mode objects have been
        # converted to regular copy file mounts and thus have been handled
        # in the '_execute_file_mounts' method.
        storage_mounts = {
            path: storage_mount
            for path, storage_mount in storage_mounts.items()
            if storage_mount.mode in storage_lib.MOUNTABLE_STORAGE_MODES
        }

        # Handle cases when there aren't any Storages with either MOUNT or
        # MOUNT_CACHED mode.
        if not storage_mounts:
            return
        start = time.time()
        runners = handle.get_command_runners()
        num_threads = subprocess_utils.get_parallel_threads(
            str(handle.launched_resources.cloud))
        log_path = os.path.join(self.log_dir, 'storage_mounts.log')

        plural = 's' if len(storage_mounts) > 1 else ''
        rich_utils.force_update_status(
            ux_utils.spinner_message(
                f'Mounting {len(storage_mounts)} storage{plural}', log_path))

        for dst, storage_obj in storage_mounts.items():
            storage_obj.construct()
            if not os.path.isabs(dst) and not dst.startswith('~/'):
                dst = f'{SKY_REMOTE_WORKDIR}/{dst}'
            # Raised when the bucket is externall removed before re-mounting
            # with sky start.
            if not storage_obj.stores:
                with ux_utils.print_exception_no_traceback():
                    raise exceptions.StorageExternalDeletionError(
                        f'The bucket, {storage_obj.name!r}, could not be '
                        f'mounted on cluster {handle.cluster_name!r}. Please '
                        'verify that the bucket exists. The cluster started '
                        'successfully without mounting the bucket.')
            # Get the first store and use it to mount
            store = list(storage_obj.stores.values())[0]
            assert store is not None, storage_obj
            if storage_obj.mode == storage_lib.StorageMode.MOUNT:
                mount_cmd = store.mount_command(dst)
                action_message = 'Mounting'
            else:
                assert storage_obj.mode == storage_lib.StorageMode.MOUNT_CACHED
                mount_cmd = store.mount_cached_command(dst)
                action_message = 'Mounting cached mode'
            src_print = (storage_obj.source
                         if storage_obj.source else storage_obj.name)
            if isinstance(src_print, list):
                src_print = ', '.join(src_print)
            try:
                backend_utils.parallel_data_transfer_to_nodes(
                    runners,
                    source=src_print,
                    target=dst,
                    cmd=mount_cmd,
                    run_rsync=False,
                    action_message=action_message,
                    log_path=log_path,
                    # Need to source bashrc, as the cloud specific CLI or SDK
                    # may require PATH in bashrc.
                    source_bashrc=True,
                    num_threads=num_threads,
                )
            except exceptions.CommandError as e:
                if e.returncode == exceptions.MOUNT_PATH_NON_EMPTY_CODE:
                    mount_path = (f'{colorama.Fore.RED}'
                                  f'{colorama.Style.BRIGHT}{dst}'
                                  f'{colorama.Style.RESET_ALL}')
                    error_msg = (f'Mount path {mount_path} is non-empty.'
                                 f' {mount_path} may be a standard unix '
                                 f'path or may contain files from a previous'
                                 f' task. To fix, change the mount path'
                                 f' to an empty or non-existent path.')
                    raise RuntimeError(error_msg) from None
                else:
                    # By default, raising an error caused from mounting_utils
                    # shows a big heredoc as part of it. Here, we want to
                    # conditionally show the heredoc only if SKYPILOT_DEBUG
                    # is set
                    if env_options.Options.SHOW_DEBUG_INFO.get():
                        raise exceptions.CommandError(
                            e.returncode,
                            command='to mount',
                            error_msg=e.error_msg,
                            detailed_reason=e.detailed_reason)
                    else:
                        # Strip the command (a big heredoc) from the exception
                        raise exceptions.CommandError(
                            e.returncode,
                            command='to mount',
                            error_msg=e.error_msg,
                            detailed_reason=e.detailed_reason) from None

        end = time.time()
        logger.debug(f'Storage mount sync took {end - start} seconds.')
        logger.info(ux_utils.finishing_message('Storage mounted.', log_path))

    def _set_storage_mounts_metadata(
            self, cluster_name: str,
            storage_mounts: Optional[Dict[Path, storage_lib.Storage]]) -> None:
        """Sets 'storage_mounts' object in cluster's storage_mounts_metadata.

        After converting Storage objects in 'storage_mounts' to metadata,
        it stores {PATH: StorageMetadata} into the table.
        """
        if not storage_mounts:
            return
        storage_mounts_metadata = {}
        for dst, storage_obj in storage_mounts.items():
            if storage_obj.mode not in storage_lib.MOUNTABLE_STORAGE_MODES:
                # Skip non-mount storage objects, as there is no need to
                # reconstruct them during cluster restart.
                continue
            storage_mounts_metadata[dst] = storage_obj.handle
        lock_id = backend_utils.cluster_file_mounts_lock_id(cluster_name)
        lock_timeout = backend_utils.CLUSTER_FILE_MOUNTS_LOCK_TIMEOUT_SECONDS
        try:
            with locks.get_lock(lock_id, lock_timeout):
                global_user_state.set_cluster_storage_mounts_metadata(
                    cluster_name, storage_mounts_metadata)
        except locks.LockTimeout as e:
            raise RuntimeError(
                f'Failed to store metadata for cluster {cluster_name!r} due to '
                'a timeout when trying to access local database. Please '
                f'try again or manually remove the lock at {lock_id}. '
                f'{common_utils.format_exception(e)}') from None

    def get_storage_mounts_metadata(
            self,
            cluster_name: str) -> Optional[Dict[Path, storage_lib.Storage]]:
        """Gets 'storage_mounts' object from cluster's storage_mounts_metadata.

        After retrieving storage_mounts_metadata, it converts back the
        StorageMetadata to Storage object and restores 'storage_mounts.'
        """
        lock_id = backend_utils.cluster_file_mounts_lock_id(cluster_name)
        lock_timeout = backend_utils.CLUSTER_FILE_MOUNTS_LOCK_TIMEOUT_SECONDS
        try:
            with locks.get_lock(lock_id, lock_timeout):
                storage_mounts_metadata = (
                    global_user_state.get_cluster_storage_mounts_metadata(
                        cluster_name))
        except locks.LockTimeout as e:
            raise RuntimeError(
                f'Failed to retrieve metadata for cluster {cluster_name!r} '
                'due to a timeout when trying to access local database. '
                f'Please try again or manually remove the lock at {lock_id}.'
                f' {common_utils.format_exception(e)}') from None

        if storage_mounts_metadata is None:
            return None
        storage_mounts = {}
        for dst, storage_metadata in storage_mounts_metadata.items():
            # Setting 'sync_on_reconstruction' to False prevents from Storage
            # object creation to sync local source syncing to the bucket. Local
            # source specified in Storage object is synced to the bucket only
            # when it is created with 'sky launch'.
            storage_mounts[dst] = storage_lib.Storage.from_metadata(
                storage_metadata, sync_on_reconstruction=False)
        return storage_mounts

    def _skypilot_predefined_env_vars(
            self, handle: CloudVmRayResourceHandle) -> Dict[str, str]:
        """Returns the SkyPilot predefined environment variables.

        TODO(zhwu): Check if a single variable for all the cluster info is more
        desirable or separate variables for each piece of info.
        NOTE: In order to avoid complication in a potential future separation
        of the info into multiple env vars, we should not treat this json format
        as a sink for all the cluster info.
        """
        return {
            'SKYPILOT_CLUSTER_INFO': json.dumps({
                'cluster_name': handle.cluster_name,
                'cloud': str(handle.launched_resources.cloud),
                'region': handle.launched_resources.region,
                'zone': handle.launched_resources.zone,
            })
        }

    def _get_task_env_vars(self, task: task_lib.Task, job_id: int,
                           handle: CloudVmRayResourceHandle) -> Dict[str, str]:
        """Returns the environment variables for the task."""
        env_vars = task.envs_and_secrets
        # If it is a managed job, the TASK_ID_ENV_VAR will have been already set
        # by the controller.
        if constants.TASK_ID_ENV_VAR not in env_vars:
            env_vars[
                constants.TASK_ID_ENV_VAR] = common_utils.get_global_job_id(
                    self.run_timestamp,
                    cluster_name=handle.cluster_name,
                    job_id=str(job_id))
        env_vars.update(self._skypilot_predefined_env_vars(handle))
        return env_vars

    def _execute_task_one_node(self, handle: CloudVmRayResourceHandle,
                               task: task_lib.Task, job_id: int,
                               detach_run: bool, remote_log_dir: str) -> None:
        # Launch the command as a Ray task.
        log_dir = os.path.join(remote_log_dir, 'tasks')

        resources_dict = backend_utils.get_task_demands_dict(task)
        internal_ips = handle.internal_ips()
        assert internal_ips is not None, 'internal_ips is not cached in handle'

        task_env_vars = self._get_task_env_vars(task, job_id, handle)

        codegen = RayCodeGen()
        codegen.add_prologue(job_id)
        codegen.add_gang_scheduling_placement_group_and_setup(
            1,
            resources_dict,
            stable_cluster_internal_ips=internal_ips,
            env_vars=task_env_vars,
            setup_cmd=self._setup_cmd,
            setup_log_path=os.path.join(log_dir, 'setup.log'),
        )

        if callable(task.run):
            run_fn_code = textwrap.dedent(inspect.getsource(task.run))
            run_fn_name = task.run.__name__
            codegen.register_run_fn(run_fn_code, run_fn_name)

        command_for_node = task.run if isinstance(task.run, str) else None
        codegen.add_ray_task(
            bash_script=command_for_node,
            env_vars=task_env_vars,
            task_name=task.name,
            ray_resources_dict=backend_utils.get_task_demands_dict(task),
            log_dir=log_dir)

        codegen.add_epilogue()

        self._exec_code_on_head(handle,
                                codegen.build(),
                                job_id,
                                detach_run=detach_run,
                                managed_job_dag=task.managed_job_dag,
                                remote_log_dir=remote_log_dir)

    def _execute_task_n_nodes(self, handle: CloudVmRayResourceHandle,
                              task: task_lib.Task, job_id: int,
                              detach_run: bool, remote_log_dir: str) -> None:
        # Strategy:
        #   ray.init(...)
        #   for node:
        #     submit _run_cmd(cmd) with resource {node_i: 1}
        log_dir = os.path.join(remote_log_dir, 'tasks')
        resources_dict = backend_utils.get_task_demands_dict(task)
        internal_ips = handle.internal_ips()
        assert internal_ips is not None, 'internal_ips is not cached in handle'

        # If TPU VM Pods is used, #num_nodes should be num_nodes * num_node_ips
        num_actual_nodes = task.num_nodes * handle.num_ips_per_node
        task_env_vars = self._get_task_env_vars(task, job_id, handle)

        codegen = RayCodeGen()
        codegen.add_prologue(job_id)
        codegen.add_gang_scheduling_placement_group_and_setup(
            num_actual_nodes,
            resources_dict,
            stable_cluster_internal_ips=internal_ips,
            env_vars=task_env_vars,
            setup_cmd=self._setup_cmd,
            setup_log_path=os.path.join(log_dir, 'setup.log'),
        )

        if callable(task.run):
            run_fn_code = textwrap.dedent(inspect.getsource(task.run))
            run_fn_name = task.run.__name__
            codegen.register_run_fn(run_fn_code, run_fn_name)

        # TODO(zhwu): The resources limitation for multi-node ray.tune and
        # horovod should be considered.
        for i in range(num_actual_nodes):
            command_for_node = task.run if isinstance(task.run, str) else None

            # Ray's per-node resources, to constrain scheduling each command to
            # the corresponding node, represented by private IPs.
            codegen.add_ray_task(
                bash_script=command_for_node,
                env_vars=task_env_vars,
                task_name=task.name,
                ray_resources_dict=backend_utils.get_task_demands_dict(task),
                log_dir=log_dir,
                gang_scheduling_id=i)

        codegen.add_epilogue()
        # TODO(zhanghao): Add help info for downloading logs.
        self._exec_code_on_head(handle,
                                codegen.build(),
                                job_id,
                                detach_run=detach_run,
                                managed_job_dag=task.managed_job_dag,
                                remote_log_dir=remote_log_dir)<|MERGE_RESOLUTION|>--- conflicted
+++ resolved
@@ -200,11 +200,8 @@
         clouds.Vast: 'vast-ray.yml.j2',
         clouds.Fluidstack: 'fluidstack-ray.yml.j2',
         clouds.Nebius: 'nebius-ray.yml.j2',
-<<<<<<< HEAD
+        clouds.Hyperbolic: 'hyperbolic-ray.yml.j2',
         clouds.Yotta: 'yotta-ray.yml.j2',
-=======
-        clouds.Hyperbolic: 'hyperbolic-ray.yml.j2'
->>>>>>> d9eb4443
     }
     return cloud_to_template[type(cloud)]
 
