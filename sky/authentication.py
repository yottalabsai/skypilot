"""Module to enable a single SkyPilot key for all VMs in each cloud.

The `setup_<cloud>_authentication` functions will be called on every cluster
provisioning request.

Specifically, after the ray yaml template file `<cloud>-ray.yml.j2` is filled in
with resource specific information, these functions are called with the filled
in ray yaml config as input,
1. Replace the placeholders in the ray yaml file `skypilot:ssh_user` and
   `skypilot:ssh_public_key_content` with the actual username and public key
   content, i.e., `configure_ssh_info`.
2. Setup the `authorized_keys` on the remote VM with the public key content,
   by cloud-init or directly using cloud provider's API.

The local machine's public key should not be uploaded to the remote VM, because
it will cause private/public key pair mismatch when the user tries to launch new
VM from that remote VM using SkyPilot, e.g., the node is used as a jobs
controller. (Lambda cloud is an exception, due to the limitation of the cloud
provider. See the comments in setup_lambda_authentication)
"""
import copy
import functools
import os
import re
import socket
import subprocess
import sys
import typing
from typing import Any, Dict, Optional, Tuple
import uuid

import colorama
import filelock

from sky import clouds
from sky import exceptions
from sky import global_user_state
from sky import sky_logging
from sky import skypilot_config
from sky.adaptors import common as adaptors_common, yotta
from sky.adaptors import gcp
from sky.adaptors import ibm
from sky.adaptors import kubernetes
from sky.adaptors import runpod
from sky.adaptors import vast
from sky.provision.fluidstack import fluidstack_utils
from sky.provision.kubernetes import utils as kubernetes_utils
from sky.provision.lambda_cloud import lambda_utils
from sky.provision.yotta.yotta_utils import yotta_client
from sky.utils import common_utils
from sky.utils import config_utils
from sky.utils import kubernetes_enums
from sky.utils import subprocess_utils
from sky.utils import ux_utils

logger = sky_logging.init_logger(__name__)

# TODO: Should tolerate if gcloud is not installed. Also,
# https://pypi.org/project/google-api-python-client/ recommends
# using Cloud Client Libraries for Python, where possible, for new code
# development.

MAX_TRIALS = 64
# TODO(zhwu): Support user specified key pair.
# We intentionally not have the ssh key pair to be stored in
# ~/.sky/api_server/clients, i.e. sky.server.common.API_SERVER_CLIENT_DIR,
# because ssh key pair need to persist across API server restarts, while
# the former dir is empheral.
_SSH_KEY_PATH_PREFIX = '~/.sky/clients/{user_hash}/ssh'

if typing.TYPE_CHECKING:
    import yaml
else:
    yaml = adaptors_common.LazyImport('yaml')


def get_ssh_key_and_lock_path(
        user_hash: Optional[str] = None) -> Tuple[str, str, str]:
    if user_hash is None:
        user_hash = common_utils.get_user_hash()
    user_ssh_key_prefix = _SSH_KEY_PATH_PREFIX.format(user_hash=user_hash)

    os.makedirs(os.path.expanduser(user_ssh_key_prefix),
                exist_ok=True,
                mode=0o700)
    private_key_path = os.path.join(user_ssh_key_prefix, 'sky-key')
    public_key_path = os.path.join(user_ssh_key_prefix, 'sky-key.pub')
    lock_path = os.path.join(user_ssh_key_prefix, '.__internal-sky-key.lock')
    return private_key_path, public_key_path, lock_path


def _generate_rsa_key_pair() -> Tuple[str, str]:
    # Keep the import of the cryptography local to avoid expensive
    # third-party imports when not needed.
    # pylint: disable=import-outside-toplevel
    from cryptography.hazmat.backends import default_backend
    from cryptography.hazmat.primitives import serialization
    from cryptography.hazmat.primitives.asymmetric import rsa

    key = rsa.generate_private_key(backend=default_backend(),
                                   public_exponent=65537,
                                   key_size=2048)

    private_key = key.private_bytes(
        encoding=serialization.Encoding.PEM,
        format=serialization.PrivateFormat.TraditionalOpenSSL,
        encryption_algorithm=serialization.NoEncryption()).decode(
            'utf-8').strip()

    public_key = key.public_key().public_bytes(
        serialization.Encoding.OpenSSH,
        serialization.PublicFormat.OpenSSH).decode('utf-8').strip()

    return public_key, private_key


def _save_key_pair(private_key_path: str, public_key_path: str,
                   private_key: str, public_key: str) -> None:
    key_dir = os.path.dirname(private_key_path)
    os.makedirs(key_dir, exist_ok=True, mode=0o700)

    with open(
            private_key_path,
            'w',
            encoding='utf-8',
            opener=functools.partial(os.open, mode=0o600),
    ) as f:
        f.write(private_key)

    with open(public_key_path,
              'w',
              encoding='utf-8',
              opener=functools.partial(os.open, mode=0o644)) as f:
        f.write(public_key)

    global_user_state.set_ssh_keys(common_utils.get_user_hash(), public_key,
                                   private_key)


def get_or_generate_keys() -> Tuple[str, str]:
    """Returns the absolute private and public key paths."""
    private_key_path, public_key_path, lock_path = get_ssh_key_and_lock_path()
    private_key_path = os.path.expanduser(private_key_path)
    public_key_path = os.path.expanduser(public_key_path)
    lock_path = os.path.expanduser(lock_path)

    lock_dir = os.path.dirname(lock_path)
    # We should have the folder ~/.sky/generated/ssh to have 0o700 permission,
    # as the ssh configs will be written to this folder as well in
    # backend_utils.SSHConfigHelper
    os.makedirs(lock_dir, exist_ok=True, mode=0o700)
    with filelock.FileLock(lock_path, timeout=10):
        if not os.path.exists(private_key_path):
            ssh_public_key, ssh_private_key, exists = (
                global_user_state.get_ssh_keys(common_utils.get_user_hash()))
            if not exists:
                ssh_public_key, ssh_private_key = _generate_rsa_key_pair()
            _save_key_pair(private_key_path, public_key_path, ssh_private_key,
                           ssh_public_key)
    assert os.path.exists(public_key_path), (
        'Private key found, but associated public key '
        f'{public_key_path} does not exist.')
    return private_key_path, public_key_path


def create_ssh_key_files_from_db(private_key_path: Optional[str] = None):
    if private_key_path is None:
        user_hash = common_utils.get_user_hash()
    else:
        # Assume private key path is in the format of
        # ~/.sky/clients/<user_hash>/ssh/sky-key
        separated_path = os.path.normpath(private_key_path).split(os.path.sep)
        assert separated_path[-1] == 'sky-key'
        assert separated_path[-2] == 'ssh'
        user_hash = separated_path[-3]

    private_key_path_generated, public_key_path, lock_path = (
        get_ssh_key_and_lock_path(user_hash))
    assert private_key_path == os.path.expanduser(private_key_path_generated), (
        f'Private key path {private_key_path} does not '
        f'match the generated path {private_key_path_generated}')
    private_key_path = os.path.expanduser(private_key_path)
    public_key_path = os.path.expanduser(public_key_path)
    lock_path = os.path.expanduser(lock_path)

    lock_dir = os.path.dirname(lock_path)
    # We should have the folder ~/.sky/generated/ssh to have 0o700 permission,
    # as the ssh configs will be written to this folder as well in
    # backend_utils.SSHConfigHelper
    os.makedirs(lock_dir, exist_ok=True, mode=0o700)
    with filelock.FileLock(lock_path, timeout=10):
        if not os.path.exists(private_key_path):
            ssh_public_key, ssh_private_key, exists = (
                global_user_state.get_ssh_keys(user_hash))
            if not exists:
                raise RuntimeError(f'SSH keys not found for user {user_hash}')
            _save_key_pair(private_key_path, public_key_path, ssh_private_key,
                           ssh_public_key)
    assert os.path.exists(public_key_path), (
        'Private key found, but associated public key '
        f'{public_key_path} does not exist.')


def configure_ssh_info(config: Dict[str, Any]) -> Dict[str, Any]:
    _, public_key_path = get_or_generate_keys()
    with open(public_key_path, 'r', encoding='utf-8') as f:
        public_key = f.read().strip()
    config_str = common_utils.dump_yaml_str(config)
    config_str = config_str.replace('skypilot:ssh_user',
                                    config['auth']['ssh_user'])
    config_str = config_str.replace('skypilot:ssh_public_key_content',
                                    public_key)
    config = yaml.safe_load(config_str)
    return config


# Snippets of code inspired from
# https://github.com/ray-project/ray/blob/master/python/ray/autoscaler/_private/gcp/config.py
# Takes in config, a yaml dict and outputs a postprocessed dict
# TODO(weilin): refactor the implementation to incorporate Ray autoscaler to
# avoid duplicated codes.
# Retry for the GCP as sometimes there will be connection reset by peer error.
@common_utils.retry
def setup_gcp_authentication(config: Dict[str, Any]) -> Dict[str, Any]:
    _, public_key_path = get_or_generate_keys()
    config = copy.deepcopy(config)

    project_id = config['provider']['project_id']
    compute = gcp.build('compute',
                        'v1',
                        credentials=None,
                        cache_discovery=False)

    try:
        project = compute.projects().get(project=project_id).execute()
    except gcp.http_error_exception() as e:
        # Can happen for a new project where Compute Engine API is disabled.
        #
        # Example message:
        # 'Compute Engine API has not been used in project 123456 before
        # or it is disabled. Enable it by visiting
        # https://console.developers.google.com/apis/api/compute.googleapis.com/overview?project=123456
        # then retry. If you enabled this API recently, wait a few minutes for
        # the action to propagate to our systems and retry.'
        if ' API has not been used in project' in e.reason:
            match = re.fullmatch(r'(.+)(https://.*project=\d+) (.+)', e.reason)
            if match is None:
                raise  # This should not happen.
            yellow = colorama.Fore.YELLOW
            reset = colorama.Style.RESET_ALL
            bright = colorama.Style.BRIGHT
            dim = colorama.Style.DIM
            logger.error(
                f'{yellow}Certain GCP APIs are disabled for the GCP project '
                f'{project_id}.{reset}')
            logger.error('Details:')
            logger.error(f'{dim}{match.group(1)}{reset}\n'
                         f'{dim}    {match.group(2)}{reset}\n'
                         f'{dim}{match.group(3)}{reset}')
            logger.error(
                f'{yellow}To fix, enable these APIs by running:{reset} '
                f'{bright}sky check{reset}')
            sys.exit(1)
        else:
            raise
    except gcp.auth_error_exception() as e:
        raise exceptions.InvalidCloudCredentials(
            f'{common_utils.format_exception(e)}')
    except socket.timeout:
        logger.error('Socket timed out when trying to get the GCP project. '
                     'Please check your network connection.')
        raise

    project_oslogin: str = next(  # type: ignore
        (item for item in project['commonInstanceMetadata'].get('items', [])
         if item['key'] == 'enable-oslogin'), {}).get('value', 'False')

    if project_oslogin.lower() == 'true':
        logger.info(
            f'OS Login is enabled for GCP project {project_id}. Running '
            'additional authentication steps.')

        # Try to get the os-login user from `gcloud`, as this is the most
        # accurate way to figure out how this gcp user is meant to log in.
        proc = subprocess.run(
            'gcloud compute os-login describe-profile --format yaml',
            shell=True,
            stdout=subprocess.PIPE,
            check=False)
        os_login_username = None
        if proc.returncode == 0:
            try:
                profile = yaml.safe_load(proc.stdout)
                username = profile['posixAccounts'][0]['username']
                if username:
                    os_login_username = username
            except Exception as e:  # pylint: disable=broad-except
                logger.debug('Failed to parse gcloud os-login profile.\n'
                             f'{common_utils.format_exception(e)}')
                pass

        if os_login_username is None:
            # As a fallback, read the account information from the credential
            # file. This works most of the time, but fails if the user's
            # os-login username is not a straightforward translation of their
            # email address, for example because their email address changed
            # within their google workspace after the os-login credentials
            # were established.
            config_path = os.path.expanduser(clouds.gcp.GCP_CONFIG_PATH)
            with open(config_path, 'r', encoding='utf-8') as infile:
                for line in infile:
                    if line.startswith('account'):
                        account = line.split('=')[1].strip()
                        break
                else:
                    with ux_utils.print_exception_no_traceback():
                        raise RuntimeError(
                            'GCP authentication failed, as the oslogin is '
                            f'enabled but the file {config_path} does not '
                            'contain the account information.')
            os_login_username = account.replace('@', '_').replace('.', '_')
        config['auth']['ssh_user'] = os_login_username

        # Add ssh key to GCP with oslogin
        subprocess.run(
            'gcloud compute os-login ssh-keys add '
            f'--key-file={public_key_path}',
            check=True,
            shell=True,
            stdout=subprocess.DEVNULL)
        # Enable ssh port for all the instances
        enable_ssh_cmd = ('gcloud compute firewall-rules create '
                          'allow-ssh-ingress-from-iap '
                          '--direction=INGRESS '
                          '--action=allow '
                          '--rules=tcp:22 '
                          '--source-ranges=0.0.0.0/0')
        proc = subprocess.run(enable_ssh_cmd,
                              check=False,
                              shell=True,
                              stdout=subprocess.DEVNULL,
                              stderr=subprocess.PIPE)
        if proc.returncode != 0 and 'already exists' not in proc.stderr.decode(
                'utf-8'):
            subprocess_utils.handle_returncode(proc.returncode, enable_ssh_cmd,
                                               'Failed to enable ssh port.',
                                               proc.stderr.decode('utf-8'))
    return configure_ssh_info(config)


def setup_lambda_authentication(config: Dict[str, Any]) -> Dict[str, Any]:

    get_or_generate_keys()

    # Ensure ssh key is registered with Lambda Cloud
    lambda_client = lambda_utils.LambdaCloudClient()
    _, public_key_path = get_or_generate_keys()
    with open(public_key_path, 'r', encoding='utf-8') as f:
        public_key = f.read().strip()
    prefix = f'sky-key-{common_utils.get_user_hash()}'
    name, exists = lambda_client.get_unique_ssh_key_name(prefix, public_key)
    if not exists:
        lambda_client.register_ssh_key(name, public_key)

    config['auth']['remote_key_name'] = name
    return config


def setup_ibm_authentication(config: Dict[str, Any]) -> Dict[str, Any]:
    """ registers keys if they do not exist in sky folder
    and updates config file.
    keys default location: '~/.ssh/sky-key' and '~/.ssh/sky-key.pub'
    """
    private_key_path, _ = get_or_generate_keys()

    def _get_unique_key_name():
        suffix_len = 10
        return f'skypilot-key-{str(uuid.uuid4())[:suffix_len]}'

    client = ibm.client(region=config['provider']['region'])
    resource_group_id = config['provider']['resource_group_id']

    _, public_key_path = get_or_generate_keys()
    with open(os.path.abspath(os.path.expanduser(public_key_path)),
              'r',
              encoding='utf-8') as file:
        ssh_key_data = file.read().strip()
    # pylint: disable=E1136
    try:
        res = client.create_key(public_key=ssh_key_data,
                                name=_get_unique_key_name(),
                                resource_group={
                                    'id': resource_group_id
                                },
                                type='rsa').get_result()
        vpc_key_id = res['id']
        logger.debug(f'Created new key: {res["name"]}')

    except ibm.ibm_cloud_sdk_core.ApiException as e:
        if 'Key with fingerprint already exists' in e.message:
            for key in client.list_keys().result['keys']:
                if (ssh_key_data in key['public_key'] or
                        key['public_key'] in ssh_key_data):
                    vpc_key_id = key['id']
                    logger.debug(f'Reusing key:{key["name"]}, '
                                 f'matching existing public key.')
                    break
        elif 'Key with name already exists' in e.message:
            raise Exception("""a key with chosen name
                already registered in the specified region""") from e
        else:
            raise Exception('Failed to register a key') from e

    config['auth']['ssh_private_key'] = private_key_path

    for node_type in config['available_node_types']:
        config['available_node_types'][node_type]['node_config'][
            'key_id'] = vpc_key_id
    return config


def setup_kubernetes_authentication(config: Dict[str, Any]) -> Dict[str, Any]:
    context = kubernetes_utils.get_context_from_config(config['provider'])

    # Default ssh session is established with kubectl port-forwarding with
    # ClusterIP service.
    nodeport_mode = kubernetes_enums.KubernetesNetworkingMode.NODEPORT
    port_forward_mode = kubernetes_enums.KubernetesNetworkingMode.PORTFORWARD
    network_mode_str = skypilot_config.get_effective_region_config(
        cloud='kubernetes',
        region=context,
        keys=('networking',),
        default_value=port_forward_mode.value)
    try:
        network_mode = kubernetes_enums.KubernetesNetworkingMode.from_str(
            network_mode_str)
    except ValueError as e:
        # Add message saying "Please check: ~/.sky/config.yaml" to the error
        # message.
        with ux_utils.print_exception_no_traceback():
            raise ValueError(str(e) +
                             ' Please check: ~/.sky/config.yaml.') from None
    _, public_key_path = get_or_generate_keys()

    # Add the user's public key to the SkyPilot cluster.
    secret_name = clouds.Kubernetes.SKY_SSH_KEY_SECRET_NAME
    secret_field_name = clouds.Kubernetes().ssh_key_secret_field_name
    namespace = kubernetes_utils.get_namespace_from_config(config['provider'])
    k8s = kubernetes.kubernetes
    with open(public_key_path, 'r', encoding='utf-8') as f:
        public_key = f.read()
        if not public_key.endswith('\n'):
            public_key += '\n'

        # Generate metadata
        secret_metadata = {
            'name': secret_name,
            'labels': {
                'parent': 'skypilot'
            }
        }
        custom_metadata = skypilot_config.get_effective_region_config(
            cloud='kubernetes',
            region=context,
            keys=('custom_metadata',),
            default_value={})
        config_utils.merge_k8s_configs(secret_metadata, custom_metadata)

        secret = k8s.client.V1Secret(
            metadata=k8s.client.V1ObjectMeta(**secret_metadata),
            string_data={secret_field_name: public_key})
    try:
        if kubernetes_utils.check_secret_exists(secret_name, namespace,
                                                context):
            logger.debug(f'Key {secret_name} exists in the cluster, '
                         'patching it...')
            kubernetes.core_api(context).patch_namespaced_secret(
                secret_name, namespace, secret)
        else:
            logger.debug(f'Key {secret_name} does not exist in the cluster, '
                         'creating it...')
            kubernetes.core_api(context).create_namespaced_secret(
                namespace, secret)
    except kubernetes.api_exception() as e:
        if e.status == 409 and e.reason == 'AlreadyExists':
            logger.debug(f'Key {secret_name} was created concurrently, '
                         'patching it...')
            kubernetes.core_api(context).patch_namespaced_secret(
                secret_name, namespace, secret)
        else:
            raise e

    private_key_path, _ = get_or_generate_keys()
    if network_mode == nodeport_mode:
        ssh_jump_name = clouds.Kubernetes.SKY_SSH_JUMP_NAME
        service_type = kubernetes_enums.KubernetesServiceType.NODEPORT
        # Setup service for SSH jump pod. We create the SSH jump service here
        # because we need to know the service IP address and port to set the
        # ssh_proxy_command in the autoscaler config.
        kubernetes_utils.setup_ssh_jump_svc(ssh_jump_name, namespace, context,
                                            service_type)
        ssh_proxy_cmd = kubernetes_utils.get_ssh_proxy_command(
            ssh_jump_name,
            nodeport_mode,
            private_key_path=private_key_path,
            context=context,
            namespace=namespace)
    elif network_mode == port_forward_mode:
        # Using `kubectl port-forward` creates a direct tunnel to the pod and
        # does not require a ssh jump pod.
        kubernetes_utils.check_port_forward_mode_dependencies()
        # TODO(romilb): This can be further optimized. Instead of using the
        #   head node as a jump pod for worker nodes, we can also directly
        #   set the ssh_target to the worker node. However, that requires
        #   changes in the downstream code to return a mapping of node IPs to
        #   pod names (to be used as ssh_target) and updating the upstream
        #   SSHConfigHelper to use a different ProxyCommand for each pod.
        #   This optimization can reduce SSH time from ~0.35s to ~0.25s, tested
        #   on GKE.
        ssh_target = config['cluster_name'] + '-head'
        ssh_proxy_cmd = kubernetes_utils.get_ssh_proxy_command(
            ssh_target,
            port_forward_mode,
            private_key_path=private_key_path,
            context=context,
            namespace=namespace)
    else:
        # This should never happen because we check for this in from_str above.
        raise ValueError(f'Unsupported networking mode: {network_mode_str}')
    config['auth']['ssh_proxy_command'] = ssh_proxy_cmd
    config['auth']['ssh_private_key'] = private_key_path

    return config


# ---------------------------------- RunPod ---------------------------------- #
def setup_runpod_authentication(config: Dict[str, Any]) -> Dict[str, Any]:
    """Sets up SSH authentication for RunPod.
    - Generates a new SSH key pair if one does not exist.
    - Adds the public SSH key to the user's RunPod account.
    """
    _, public_key_path = get_or_generate_keys()
    with open(public_key_path, 'r', encoding='UTF-8') as pub_key_file:
        public_key = pub_key_file.read().strip()
        runpod.runpod.cli.groups.ssh.functions.add_ssh_key(public_key)

    return configure_ssh_info(config)


def setup_vast_authentication(config: Dict[str, Any]) -> Dict[str, Any]:
    """Sets up SSH authentication for Vast.
    - Generates a new SSH key pair if one does not exist.
    - Adds the public SSH key to the user's Vast account.
    """
    _, public_key_path = get_or_generate_keys()
    with open(public_key_path, 'r', encoding='UTF-8') as pub_key_file:
        public_key = pub_key_file.read().strip()
        current_key_list = vast.vast().show_ssh_keys()  # pylint: disable=assignment-from-no-return
        # Only add an ssh key if it hasn't already been added
        if not any(x['public_key'] == public_key for x in current_key_list):
            vast.vast().create_ssh_key(ssh_key=public_key)

    config['auth']['ssh_public_key'] = public_key_path
    return configure_ssh_info(config)


def setup_fluidstack_authentication(config: Dict[str, Any]) -> Dict[str, Any]:

    _, public_key_path = get_or_generate_keys()

    client = fluidstack_utils.FluidstackClient()
    public_key = None
    with open(public_key_path, 'r', encoding='utf-8') as f:
        public_key = f.read()
    client.get_or_add_ssh_key(public_key)
    config['auth']['ssh_public_key'] = public_key_path
    return configure_ssh_info(config)


<<<<<<< HEAD
# ---------------------------------- Yotta ---------------------------------- #
def setup_yotta_authentication(config: Dict[str, Any]) -> Dict[str, Any]:
    """Sets up SSH authentication for Yotta.
    - Generates a new SSH key pair if one does not exist.
    - Adds the public SSH key to the user's Yotta account.
    """
    _, public_key_path = get_or_generate_keys()
    with open(public_key_path, 'r', encoding='UTF-8') as pub_key_file:
        public_key = pub_key_file.read().strip()
        yotta_client.get_or_add_ssh_key(public_key)

    config['auth']['ssh_public_key'] = public_key_path
=======
def setup_hyperbolic_authentication(config: Dict[str, Any]) -> Dict[str, Any]:
    """Sets up SSH authentication for Hyperbolic."""
    _, public_key_path = get_or_generate_keys()
    with open(public_key_path, 'r', encoding='utf-8') as f:
        public_key = f.read().strip()

    # TODO: adjust below to use public_keys instead of
    # public_key once backwards-compatibility is no longer required
    config['publicKey'] = public_key

    # Set up auth section for Ray template
    config.setdefault('auth', {})
    config['auth']['ssh_user'] = 'ubuntu'
    config['auth']['ssh_public_key'] = public_key_path

>>>>>>> d9eb4443
    return configure_ssh_info(config)<|MERGE_RESOLUTION|>--- conflicted
+++ resolved
@@ -577,7 +577,24 @@
     return configure_ssh_info(config)
 
 
-<<<<<<< HEAD
+def setup_hyperbolic_authentication(config: Dict[str, Any]) -> Dict[str, Any]:
+    """Sets up SSH authentication for Hyperbolic."""
+    _, public_key_path = get_or_generate_keys()
+    with open(public_key_path, 'r', encoding='utf-8') as f:
+        public_key = f.read().strip()
+
+    # TODO: adjust below to use public_keys instead of
+    # public_key once backwards-compatibility is no longer required
+    config['publicKey'] = public_key
+
+    # Set up auth section for Ray template
+    config.setdefault('auth', {})
+    config['auth']['ssh_user'] = 'ubuntu'
+    config['auth']['ssh_public_key'] = public_key_path
+
+    return configure_ssh_info(config)
+
+
 # ---------------------------------- Yotta ---------------------------------- #
 def setup_yotta_authentication(config: Dict[str, Any]) -> Dict[str, Any]:
     """Sets up SSH authentication for Yotta.
@@ -590,21 +607,4 @@
         yotta_client.get_or_add_ssh_key(public_key)
 
     config['auth']['ssh_public_key'] = public_key_path
-=======
-def setup_hyperbolic_authentication(config: Dict[str, Any]) -> Dict[str, Any]:
-    """Sets up SSH authentication for Hyperbolic."""
-    _, public_key_path = get_or_generate_keys()
-    with open(public_key_path, 'r', encoding='utf-8') as f:
-        public_key = f.read().strip()
-
-    # TODO: adjust below to use public_keys instead of
-    # public_key once backwards-compatibility is no longer required
-    config['publicKey'] = public_key
-
-    # Set up auth section for Ray template
-    config.setdefault('auth', {})
-    config['auth']['ssh_user'] = 'ubuntu'
-    config['auth']['ssh_public_key'] = public_key_path
-
->>>>>>> d9eb4443
     return configure_ssh_info(config)