"""The SkyPilot package."""
import os
import subprocess
from typing import Optional
import urllib.request

# Replaced with the current commit when building the wheels.
_SKYPILOT_COMMIT_SHA = '{{SKYPILOT_COMMIT_SHA}}'


def _get_git_commit():
    if 'SKYPILOT_COMMIT_SHA' not in _SKYPILOT_COMMIT_SHA:
        # This is a release build, so we don't need to get the commit hash from
        # git, as it's already been set.
        return _SKYPILOT_COMMIT_SHA

    # This is a development build (pip install -e .), so we need to get the
    # commit hash from git.
    try:
        cwd = os.path.dirname(__file__)
        commit_hash = subprocess.check_output(
            ['git', 'rev-parse', 'HEAD'],
            cwd=cwd,
            universal_newlines=True,
            stderr=subprocess.DEVNULL).strip()
        changes = subprocess.check_output(['git', 'status', '--porcelain'],
                                          cwd=cwd,
                                          universal_newlines=True,
                                          stderr=subprocess.DEVNULL).strip()
        if changes:
            commit_hash += '-dirty'
        return commit_hash
    except Exception:  # pylint: disable=broad-except
        return _SKYPILOT_COMMIT_SHA


__commit__ = _get_git_commit()
__version__ = '1.0.0-dev0'
__root_dir__ = os.path.dirname(os.path.abspath(__file__))


# ---------------------- Proxy Configuration ---------------------- #
def _set_http_proxy_env_vars() -> None:
    urllib_proxies = dict(urllib.request.getproxies())

    def set_proxy_env_var(proxy_var: str, urllib_var: Optional[str]):
        """Sets proxy env vars in os.environ, consulting urllib if needed.

        Logic:
        - If either PROXY_VAR or proxy_var is set in os.environ, set both to the
          same value in os.environ.
        - Else, if urllib_var is set in urllib.request.getproxies(), use that
          value to set PROXY_VAR and proxy_var in os.environ.

        Although many of our underlying libraries are case-insensitive when it
        comes to proxy environment variables, some are not. This has happened to
        GCP's SDK not respecting certain VPN-related proxy env vars.

        This function ensures that both the upper and lower case versions of the
        proxy environment variables are set if either is set to ensure maximum
        compatibility.
        """
        # Check for the uppercase version first
        proxy = os.getenv(proxy_var.upper(), os.getenv(proxy_var.lower()))
        if proxy is None and urllib_var is not None:
            proxy = urllib_proxies.get(urllib_var)

        if proxy is not None:
            os.environ[proxy_var.lower()] = proxy
            os.environ[proxy_var.upper()] = proxy

    set_proxy_env_var('http_proxy', 'http')
    set_proxy_env_var('https_proxy', 'https')
    set_proxy_env_var('all_proxy', None)


_set_http_proxy_env_vars()

# ----------------------------------------------------------------- #

# Keep this order to avoid cyclic imports
# pylint: disable=wrong-import-position
from sky import backends
from sky import clouds
from sky.admin_policy import AdminPolicy
from sky.admin_policy import MutatedUserRequest
from sky.admin_policy import UserRequest
from sky.catalog import list_accelerators
from sky.client.sdk import api_cancel
from sky.client.sdk import api_info
from sky.client.sdk import api_login
from sky.client.sdk import api_server_logs
from sky.client.sdk import api_start
from sky.client.sdk import api_status
from sky.client.sdk import api_stop
from sky.client.sdk import autostop
from sky.client.sdk import cancel
from sky.client.sdk import cost_report
from sky.client.sdk import down
from sky.client.sdk import download_logs
from sky.client.sdk import exec  # pylint: disable=redefined-builtin
from sky.client.sdk import get
from sky.client.sdk import job_status
from sky.client.sdk import launch
from sky.client.sdk import optimize
from sky.client.sdk import queue
from sky.client.sdk import reload_config
from sky.client.sdk import start
from sky.client.sdk import status
from sky.client.sdk import stop
from sky.client.sdk import storage_delete
from sky.client.sdk import storage_ls
from sky.client.sdk import stream_and_get
from sky.client.sdk import tail_logs
from sky.dag import Dag
from sky.data import Storage
from sky.data import StorageMode
from sky.data import StoreType
from sky.jobs import ManagedJobStatus
from sky.optimizer import Optimizer
from sky.resources import Resources
from sky.skylet.job_lib import JobStatus
from sky.task import Task
from sky.utils.common import OptimizeTarget
from sky.utils.common import StatusRefreshMode
from sky.utils.config_utils import Config
from sky.utils.registry import CLOUD_REGISTRY
from sky.utils.registry import JOBS_RECOVERY_STRATEGY_REGISTRY
from sky.utils.status_lib import ClusterStatus

# Aliases.
IBM = clouds.IBM
AWS = clouds.AWS
Azure = clouds.Azure
Cudo = clouds.Cudo
GCP = clouds.GCP
Lambda = clouds.Lambda
SCP = clouds.SCP
Kubernetes = clouds.Kubernetes
K8s = Kubernetes
OCI = clouds.OCI
Paperspace = clouds.Paperspace
RunPod = clouds.RunPod
Vast = clouds.Vast
Vsphere = clouds.Vsphere
Fluidstack = clouds.Fluidstack
Nebius = clouds.Nebius
<<<<<<< HEAD
Yotta = clouds.Yotta
=======
Hyperbolic = clouds.Hyperbolic
>>>>>>> d9eb4443

__all__ = [
    '__version__',
    'AWS',
    'Azure',
    'Cudo',
    'GCP',
    'IBM',
    'Kubernetes',
    'K8s',
    'Lambda',
    'OCI',
    'Paperspace',
    'RunPod',
    'Vast',
    'SCP',
    'Vsphere',
    'Fluidstack',
    'Nebius',
<<<<<<< HEAD
    'Yotta',
=======
    'Hyperbolic',
>>>>>>> d9eb4443
    'Optimizer',
    'OptimizeTarget',
    'backends',
    'list_accelerators',
    '__root_dir__',
    'Storage',
    'StorageMode',
    'StoreType',
    'ClusterStatus',
    'JobStatus',
    'ManagedJobStatus',
    'StatusRefreshMode',
    # APIs
    'Dag',
    'Task',
    'Resources',
    # core APIs
    'optimize',
    'launch',
    'exec',
    'reload_config',
    # core APIs
    'status',
    'start',
    'stop',
    'down',
    'autostop',
    'cost_report',
    # core APIs Job Management
    'queue',
    'cancel',
    'tail_logs',
    'download_logs',
    'job_status',
    # core APIs Storage Management
    'storage_ls',
    'storage_delete',
    # API server APIs
    'get',
    'stream_and_get',
    'api_status',
    'api_cancel',
    'api_info',
    'api_login',
    'api_start',
    'api_stop',
    'api_server_logs',
    # Admin Policy
    'UserRequest',
    'MutatedUserRequest',
    'AdminPolicy',
    'Config',
    # Registry
    'CLOUD_REGISTRY',
    'JOBS_RECOVERY_STRATEGY_REGISTRY',
]<|MERGE_RESOLUTION|>--- conflicted
+++ resolved
@@ -145,11 +145,8 @@
 Vsphere = clouds.Vsphere
 Fluidstack = clouds.Fluidstack
 Nebius = clouds.Nebius
-<<<<<<< HEAD
+Hyperbolic = clouds.Hyperbolic
 Yotta = clouds.Yotta
-=======
-Hyperbolic = clouds.Hyperbolic
->>>>>>> d9eb4443
 
 __all__ = [
     '__version__',
@@ -169,11 +166,8 @@
     'Vsphere',
     'Fluidstack',
     'Nebius',
-<<<<<<< HEAD
+    'Hyperbolic',
     'Yotta',
-=======
-    'Hyperbolic',
->>>>>>> d9eb4443
     'Optimizer',
     'OptimizeTarget',
     'backends',
